--- conflicted
+++ resolved
@@ -1,10 +1,6 @@
 {
   "name": "styled-components",
-<<<<<<< HEAD
-  "version": "1.4.4",
-=======
   "version": "2.0.0-15",
->>>>>>> 4c4e507e
   "description": "Visual primitives for the component age. Use the best bits of ES6 and CSS to style your apps without stress 💅",
   "main": "lib/index.js",
   "typings": "typings/styled-components.d.ts",
@@ -15,11 +11,7 @@
     "prebuild:lib": "rimraf lib/*",
     "build:lib": "babel --out-dir lib src",
     "build:flow": "flow-copy-source -v -i '{**/test/*.js,**/*.test.js}' src lib",
-<<<<<<< HEAD
     "prebuild:dist": "rimraf dist/*",
-=======
-    "prebuild:dist": "rm -rf dist/*",
->>>>>>> 4c4e507e
     "build:dist": "rollup -c && rollup -c --environment PRODUCTION",
     "build:watch": "npm run build:lib -- --watch",
     "test": "npm run test:web && npm run test:native",
@@ -40,23 +32,16 @@
   },
   "files": [
     "native.js",
-<<<<<<< HEAD
-=======
     "no-parser.js",
->>>>>>> 4c4e507e
     "CONTRIBUTING.md",
     "CODE_OF_CONDUCT.md",
     "dist",
     "docs",
     "flow-typed",
     "lib",
-<<<<<<< HEAD
     "native",
     "src",
     "typings"
-=======
-    "src"
->>>>>>> 4c4e507e
   ],
   "keywords": [
     "react",
@@ -71,43 +56,14 @@
   },
   "homepage": "https://styled-components.com",
   "dependencies": {
-<<<<<<< HEAD
-    "buffer": "^5.0.2",
-    "css-to-react-native": "^1.0.6",
-    "fbjs": "^0.8.7",
-=======
     "buffer": "^5.0.3",
     "css-to-react-native": "^2.0.3",
     "fbjs": "^0.8.9",
     "hoist-non-react-statics": "^1.2.0",
->>>>>>> 4c4e507e
     "inline-style-prefixer": "^2.0.5",
     "is-function": "^1.0.1",
     "is-plain-object": "^2.0.1",
     "prop-types": "^15.5.4",
-<<<<<<< HEAD
-    "supports-color": "^3.1.2"
-  },
-  "devDependencies": {
-    "@types/react": "^0.14.55",
-    "@types/react-native": "^0.37.5",
-    "babel-cli": "^6.18.0",
-    "babel-core": "^6.21.0",
-    "babel-eslint": "^7.1.1",
-    "babel-loader": "^6.2.10",
-    "babel-plugin-add-module-exports": "^0.2.1",
-    "babel-plugin-external-helpers": "^6.18.0",
-    "babel-plugin-flow-react-proptypes": "^1.2.0",
-    "babel-plugin-transform-class-properties": "^6.19.0",
-    "babel-plugin-transform-flow-strip-types": "^6.21.0",
-    "babel-plugin-transform-object-rest-spread": "^6.20.2",
-    "babel-preset-env": "^1.2.1",
-    "babel-preset-react": "^6.16.0",
-    "chokidar": "^1.6.1",
-    "danger": "^0.7.5",
-    "enzyme": "^2.6.0",
-    "eslint": "^3.12.2",
-=======
     "stylis": "^2.0.0",
     "supports-color": "^3.2.3"
   },
@@ -118,7 +74,7 @@
     "babel-loader": "^6.2.10",
     "babel-plugin-add-module-exports": "^0.2.1",
     "babel-plugin-external-helpers": "^6.22.0",
-    "babel-plugin-flow-react-proptypes": "^1.2.0",
+    "babel-plugin-flow-react-proptypes": "^2.0.0",
     "babel-plugin-transform-class-properties": "^6.22.0",
     "babel-plugin-transform-flow-strip-types": "^6.22.0",
     "babel-plugin-transform-object-rest-spread": "^6.22.0",
@@ -127,9 +83,8 @@
     "babel-preset-react": "^6.22.0",
     "chokidar": "^1.6.0",
     "danger": "^0.16.0",
-    "enzyme": "^2.7.1",
+    "enzyme": "^2.8.2",
     "eslint": "^3.15.0",
->>>>>>> 4c4e507e
     "eslint-config-airbnb": "^13.0.0",
     "eslint-plugin-flowtype": "^2.30.0",
     "eslint-plugin-flowtype-errors": "^2.0.1",
@@ -139,17 +94,9 @@
     "express": "^4.14.1",
     "flow-bin": "^0.43.1",
     "flow-copy-source": "^1.1.0",
-<<<<<<< HEAD
-    "jsdom": "^9.9.1",
-    "lint-staged": "^3.2.4",
-    "lodash": "^4.15.0",
-    "mocha": "^3.2.0",
-    "mocha-jsdom": "^1.1.0",
-=======
     "jest": "^19.0.2",
     "jsdom": "^9.10.0",
     "lint-staged": "^3.3.0",
->>>>>>> 4c4e507e
     "node-watch": "^0.4.1",
     "pre-commit": "^1.2.2",
     "react": "^15.4.1",
