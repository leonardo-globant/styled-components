{
  "name": "styled-components",
<<<<<<< HEAD
  "version": "2.1.1-0",
=======
  "version": "2.1.1",
>>>>>>> 96afe68b
  "description": "Visual primitives for the component age. Use the best bits of ES6 and CSS to style your apps without stress 💅",
  "main": "lib/index.js",
  "typings": "typings/styled-components.d.ts",
  "jsnext:main": "dist/styled-components.es.js",
  "module": "dist/styled-components.es.js",
  "scripts": {
    "build": "npm run build:lib && npm run build:dist",
    "prebuild:lib": "rimraf lib/*",
    "build:lib": "babel --out-dir lib src",
    "prebuild:dist": "rimraf dist/*",
    "build:dist": "rollup -c && rollup -c --environment ESBUNDLE && rollup -c --environment PRODUCTION",
    "build:watch": "npm run build:lib -- --watch",
    "test": "npm run test:web && npm run test:native && npm run test:size",
    "test:web": "jest",
    "test:web:watch": "npm run test:web -- --watch",
    "test:native": "jest -c .jest.native.json",
    "test:native:watch": "npm run test:native -- --watch",
    "test:primitives": "jest -c .jest.primitives.json",
    "test:primitives:watch": "npm run test:primitives -- --watch",
    "test:size": "bundlesize",
    "flow": "flow check",
    "flow:watch": "flow-watch",
    "lint": "eslint src",
    "tslint": "tslint typings/*.ts native/*.ts",
    "typescript": "tsc --project ./typings/tests",
    "prepublish": "npm run build",
    "lint-staged": "lint-staged",
    "dev": "babel-node example/devServer.js"
  },
  "repository": {
    "type": "git",
    "url": "git+https://github.com/styled-components/styled-components.git"
  },
  "files": [
    "no-parser.js",
    "CONTRIBUTING.md",
    "CODE_OF_CONDUCT.md",
    "dist",
    "docs",
    "flow-typed",
    "lib",
    "native",
    "primitives",
    "src",
    "typings"
  ],
  "keywords": [
    "react",
    "css",
    "css-in-js",
    "styled-components"
  ],
  "author": "Glen Maddern",
  "license": "MIT",
  "bugs": {
    "url": "https://github.com/styled-components/styled-components/issues"
  },
  "homepage": "https://styled-components.com",
  "dependencies": {
    "buffer": "^5.0.3",
    "css-to-react-native": "^2.0.3",
    "fbjs": "^0.8.9",
    "hoist-non-react-statics": "^1.2.0",
    "is-function": "^1.0.1",
    "is-plain-object": "^2.0.1",
    "prop-types": "^15.5.4",
<<<<<<< HEAD
    "rollup-watch": "^3.2.2",
    "stylis": "^3.0.19",
=======
    "stylis": "^3.2.1",
>>>>>>> 96afe68b
    "supports-color": "^3.2.3"
  },
  "devDependencies": {
    "@types/react": "^15.0.25",
    "@types/react-dom": "^15.5.0",
    "@types/react-native": "^0.44.4",
    "babel-cli": "^6.22.2",
    "babel-core": "^6.17.0",
    "babel-eslint": "^7.1.1",
    "babel-loader": "^6.2.10",
    "babel-plugin-add-module-exports": "^0.2.1",
    "babel-plugin-external-helpers": "^6.22.0",
    "babel-plugin-flow-react-proptypes": "^2.1.3",
    "babel-plugin-transform-class-properties": "^6.22.0",
    "babel-plugin-transform-flow-strip-types": "^6.22.0",
    "babel-plugin-transform-object-rest-spread": "^6.22.0",
    "babel-plugin-transform-react-remove-prop-types": "^0.4.1",
    "babel-preset-env": "^1.4.0",
    "babel-preset-react": "^6.22.0",
    "bundlesize": "^0.5.5",
    "chokidar": "^1.6.0",
    "danger": "^0.16.0",
    "enzyme": "^2.8.2",
    "eslint": "^3.15.0",
    "eslint-config-airbnb": "^13.0.0",
    "eslint-plugin-flowtype": "^2.30.0",
    "eslint-plugin-flowtype-errors": "^2.0.1",
    "eslint-plugin-import": "^2.2.0",
    "eslint-plugin-jsx-a11y": "^2.0.2",
    "eslint-plugin-react": "^6.8.0",
    "express": "^4.14.1",
    "flow-bin": "^0.47.0",
    "flow-copy-source": "^1.1.0",
    "flow-watch": "^1.1.1",
    "jest": "^19.0.2",
    "jsdom": "^9.10.0",
    "lint-staged": "^3.3.0",
    "node-watch": "^0.4.1",
    "pre-commit": "^1.2.2",
    "react": "^15.5.4",
    "react-addons-test-utils": "^15.4.1",
    "react-dom": "^15.5.4",
    "react-native": "^0.39.2",
    "react-primitives": "^0.4.2",
    "rimraf": "^2.6.1",
    "rollup": "0.43.0",
    "rollup-plugin-babel": "^2.7.1",
    "rollup-plugin-commonjs": "^6.0.0",
    "rollup-plugin-flow": "^1.1.1",
    "rollup-plugin-inject": "^2.0.0",
    "rollup-plugin-json": "^2.1.0",
    "rollup-plugin-node-resolve": "^2.0.0",
    "rollup-plugin-replace": "^1.1.1",
    "rollup-plugin-uglify": "^1.0.1",
    "rollup-plugin-visualizer": "^0.1.5",
    "tslint": "^4.3.1",
    "typescript": "^2.3.3"
  },
  "peerDependencies": {
    "react": ">= 0.14.0 < 17.0.0-0"
  },
  "jest": {
    "roots": [
      "<rootDir>/src/"
    ],
    "testPathIgnorePatterns": [
      "<rootDir>/src/native",
      "<rootDir>/src/primitives"
    ]
  },
  "lint-staged": {
    "*.js": [
      "eslint --fix",
      "git add"
    ]
  },
  "pre-commit": "lint-staged",
  "bundlesize": [
    {
      "path": "./dist/styled-components.min.js",
      "threshold": "14kB"
    }
  ]
}<|MERGE_RESOLUTION|>--- conflicted
+++ resolved
@@ -1,10 +1,6 @@
 {
   "name": "styled-components",
-<<<<<<< HEAD
-  "version": "2.1.1-0",
-=======
-  "version": "2.1.1",
->>>>>>> 96afe68b
+  "version": "2.1.2-0",
   "description": "Visual primitives for the component age. Use the best bits of ES6 and CSS to style your apps without stress 💅",
   "main": "lib/index.js",
   "typings": "typings/styled-components.d.ts",
@@ -71,12 +67,8 @@
     "is-function": "^1.0.1",
     "is-plain-object": "^2.0.1",
     "prop-types": "^15.5.4",
-<<<<<<< HEAD
     "rollup-watch": "^3.2.2",
-    "stylis": "^3.0.19",
-=======
     "stylis": "^3.2.1",
->>>>>>> 96afe68b
     "supports-color": "^3.2.3"
   },
   "devDependencies": {
