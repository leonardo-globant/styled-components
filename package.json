{
  "name": "styled-components",
  "version": "2.1.0",
  "description": "Visual primitives for the component age. Use the best bits of ES6 and CSS to style your apps without stress 💅",
  "main": "lib/index.js",
  "typings": "typings/styled-components.d.ts",
  "jsnext:main": "dist/styled-components.es.js",
  "module": "dist/styled-components.es.js",
  "scripts": {
    "build": "npm run build:lib && npm run build:dist",
    "prebuild:lib": "rimraf lib/*",
    "build:lib": "babel --out-dir lib src",
    "prebuild:dist": "rimraf dist/*",
    "build:dist": "rollup -c && rollup -c --environment ESBUNDLE && rollup -c --environment PRODUCTION",
    "build:watch": "npm run build:lib -- --watch",
    "test": "npm run test:web && npm run test:native",
    "test:web": "jest",
    "test:web:watch": "npm run test:web -- --watch",
    "test:native": "jest -c .jest.native.json",
    "test:native:watch": "npm run test:native -- --watch",
    "test:primitives": "jest -c .jest.primitives.json",
    "test:primitives:watch": "npm run test:primitives -- --watch",
    "flow": "flow check",
    "flow:watch": "flow-watch",
    "lint": "eslint src",
    "tslint": "tslint typings/*.ts native/*.ts",
    "typescript": "tsc --project ./typings/tests",
    "prepublish": "npm run build",
    "lint-staged": "lint-staged",
    "dev": "babel-node example/devServer.js"
  },
  "repository": {
    "type": "git",
    "url": "git+https://github.com/styled-components/styled-components.git"
  },
  "files": [
    "no-parser.js",
    "CONTRIBUTING.md",
    "CODE_OF_CONDUCT.md",
    "dist",
    "docs",
    "flow-typed",
    "lib",
    "native",
    "primitives",
    "src",
    "typings"
  ],
  "keywords": [
    "react",
    "css",
    "css-in-js",
    "styled-components"
  ],
  "author": "Glen Maddern",
  "license": "MIT",
  "bugs": {
    "url": "https://github.com/styled-components/styled-components/issues"
  },
  "homepage": "https://styled-components.com",
  "dependencies": {
    "buffer": "^5.0.3",
    "css-to-react-native": "^2.0.3",
    "fbjs": "^0.8.9",
    "hoist-non-react-statics": "^1.2.0",
    "is-function": "^1.0.1",
    "is-plain-object": "^2.0.1",
    "prop-types": "^15.5.4",
<<<<<<< HEAD
    "rollup-watch": "^3.2.2",
    "stylis": "^2.0.0",
=======
    "stylis": "^3.0.19",
>>>>>>> 47b955d2
    "supports-color": "^3.2.3"
  },
  "devDependencies": {
    "@types/react": "^15.0.25",
    "@types/react-dom": "^15.5.0",
    "@types/react-native": "^0.44.4",
    "babel-cli": "^6.22.2",
    "babel-core": "^6.17.0",
    "babel-eslint": "^7.1.1",
    "babel-loader": "^6.2.10",
    "babel-plugin-add-module-exports": "^0.2.1",
    "babel-plugin-external-helpers": "^6.22.0",
    "babel-plugin-flow-react-proptypes": "^2.1.3",
    "babel-plugin-transform-class-properties": "^6.22.0",
    "babel-plugin-transform-flow-strip-types": "^6.22.0",
    "babel-plugin-transform-object-rest-spread": "^6.22.0",
    "babel-plugin-transform-react-remove-prop-types": "^0.4.1",
    "babel-preset-env": "^1.4.0",
    "babel-preset-react": "^6.22.0",
    "chokidar": "^1.6.0",
    "danger": "^0.16.0",
    "enzyme": "^2.8.2",
    "eslint": "^3.15.0",
    "eslint-config-airbnb": "^13.0.0",
    "eslint-plugin-flowtype": "^2.30.0",
    "eslint-plugin-flowtype-errors": "^2.0.1",
    "eslint-plugin-import": "^2.2.0",
    "eslint-plugin-jsx-a11y": "^2.0.2",
    "eslint-plugin-react": "^6.8.0",
    "express": "^4.14.1",
    "flow-bin": "^0.47.0",
    "flow-copy-source": "^1.1.0",
    "flow-watch": "^1.1.1",
    "jest": "^19.0.2",
    "jsdom": "^9.10.0",
    "lint-staged": "^3.3.0",
    "node-watch": "^0.4.1",
    "pre-commit": "^1.2.2",
    "react": "^15.5.4",
    "react-addons-test-utils": "^15.4.1",
    "react-dom": "^15.5.4",
    "react-native": "^0.39.2",
    "react-primitives": "^0.4.2",
    "rimraf": "^2.6.1",
    "rollup": "^0.37.0",
    "rollup-plugin-babel": "^2.7.1",
    "rollup-plugin-commonjs": "^6.0.0",
    "rollup-plugin-flow": "^1.1.1",
    "rollup-plugin-inject": "^2.0.0",
    "rollup-plugin-json": "^2.1.0",
    "rollup-plugin-node-resolve": "^2.0.0",
    "rollup-plugin-replace": "^1.1.1",
    "rollup-plugin-uglify": "^1.0.1",
    "rollup-plugin-visualizer": "^0.1.5",
    "tslint": "^4.3.1",
    "typescript": "^2.3.3"
  },
  "peerDependencies": {
    "react": "^0.14.0 || ^15.0.0-0"
  },
  "jest": {
    "roots": [
      "<rootDir>/src/"
    ],
    "testPathIgnorePatterns": [
      "<rootDir>/src/native",
      "<rootDir>/src/primitives"
    ]
  },
  "lint-staged": {
    "*.js": [
      "eslint --fix",
      "git add"
    ]
  },
  "pre-commit": "lint-staged"
}<|MERGE_RESOLUTION|>--- conflicted
+++ resolved
@@ -66,12 +66,8 @@
     "is-function": "^1.0.1",
     "is-plain-object": "^2.0.1",
     "prop-types": "^15.5.4",
-<<<<<<< HEAD
     "rollup-watch": "^3.2.2",
-    "stylis": "^2.0.0",
-=======
     "stylis": "^3.0.19",
->>>>>>> 47b955d2
     "supports-color": "^3.2.3"
   },
   "devDependencies": {
