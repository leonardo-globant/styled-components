--- conflicted
+++ resolved
@@ -1,10 +1,6 @@
 {
   "name": "styled-components",
-<<<<<<< HEAD
   "version": "2.1.2-0",
-=======
-  "version": "2.1.2",
->>>>>>> a5a4add9
   "description": "Visual primitives for the component age. Use the best bits of ES6 and CSS to style your apps without stress 💅",
   "main": "lib/index.js",
   "typings": "typings/styled-components.d.ts",
