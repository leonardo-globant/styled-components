--- conflicted
+++ resolved
@@ -1,10 +1,6 @@
 {
   "name": "styled-components",
-<<<<<<< HEAD
-  "version": "3.3.1-beta.0",
-=======
   "version": "3.3.2",
->>>>>>> 7e71f6c9
   "description": "Visual primitives for the component age. Use the best bits of ES6 and CSS to style your apps without stress 💅",
   "typings": "typings/styled-components.d.ts",
   "main": "dist/styled-components.cjs.js",
