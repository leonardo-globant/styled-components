--- conflicted
+++ resolved
@@ -42,15 +42,10 @@
     "css-to-react-native": "^1.0.6",
     "fbjs": "^0.8.4",
     "glamor": "^2.15.5",
-<<<<<<< HEAD
-    "inline-style-prefixer": "^2.0.4",
-    "lodash": "^4.15.0",
-    "stylis": "^0.6.1",
-=======
     "inline-style-prefixer": "^2.0.5",
     "is-function": "^1.0.1",
     "is-plain-object": "^2.0.1",
->>>>>>> 5edc6842
+    "stylis": "^0.6.1",
     "supports-color": "^3.1.2"
   },
   "devDependencies": {
