--- conflicted
+++ resolved
@@ -180,11 +180,7 @@
   "bundlesize": [
     {
       "path": "./dist/styled-components.min.js",
-<<<<<<< HEAD
-      "maxSize": "16.1kB"
-=======
       "maxSize": "16.5kB"
->>>>>>> ef5a3cdd
     },
     {
       "path": "./dist/styled-components.cjs.min.js",
