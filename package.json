--- conflicted
+++ resolved
@@ -76,11 +76,7 @@
     "babel-loader": "^6.2.10",
     "babel-plugin-add-module-exports": "^0.2.1",
     "babel-plugin-external-helpers": "^6.22.0",
-<<<<<<< HEAD
-    "babel-plugin-flow-react-proptypes": "^2.0.0",
-=======
     "babel-plugin-flow-react-proptypes": "^2.1.3",
->>>>>>> 02fe733e
     "babel-plugin-transform-class-properties": "^6.22.0",
     "babel-plugin-transform-flow-strip-types": "^6.22.0",
     "babel-plugin-transform-object-rest-spread": "^6.22.0",
