{
  "name": "styled-components",
<<<<<<< HEAD
  "version": "2.3.3-0",
=======
  "version": "2.4.0",
>>>>>>> 75502fbf
  "description": "Visual primitives for the component age. Use the best bits of ES6 and CSS to style your apps without stress 💅",
  "main": "dist/styled-components.cjs.js",
  "typings": "typings/styled-components.d.ts",
  "jsnext:main": "dist/styled-components.es.js",
  "module": "dist/styled-components.es.js",
  "react-native": "dist/styled-components.native.js",
  "scripts": {
    "build": "rollup -c",
    "prebuild": "rimraf dist",
    "test": "npm run test:web && npm run test:native && npm run test:size",
    "test:web": "jest --outputFile test-results.json --json",
    "test:web:watch": "npm run test:web -- --watch",
    "test:native": "jest -c .jest.native.json",
    "test:native:watch": "npm run test:native -- --watch",
    "test:primitives": "jest -c .jest.primitives.json",
    "test:primitives:watch": "npm run test:primitives -- --watch",
    "test:integration": "jest -c .jest.integration.json --forceExit",
    "test:size": "bundlesize",
    "danger": "cross-env NODE_ENV=test danger run -- --verbose",
    "flow": "flow check",
    "flow:watch": "flow-watch",
    "format": "eslint ./**/*.js --fix",
    "lint": "eslint src",
    "tslint": "tslint typings/*.ts native/*.ts",
    "typescript": "tsc --project ./typings/tests",
    "precommit": "lint-staged",
    "prepublish": "npm run build",
    "lint-staged": "lint-staged",
    "dev": "cross-env BABEL_ENV=cjs babel-node example/startServer.js"
  },
  "repository": {
    "type": "git",
    "url": "git+https://github.com/styled-components/styled-components.git"
  },
  "files": [
    "no-parser",
    "CONTRIBUTING.md",
    "CODE_OF_CONDUCT.md",
    "dist",
    "docs",
    "flow-typed",
    "lib",
    "native",
    "primitives",
    "src",
    "typings"
  ],
  "keywords": [
    "react",
    "css",
    "css-in-js",
    "styled-components"
  ],
  "author": "Glen Maddern",
  "license": "MIT",
  "bugs": {
    "url": "https://github.com/styled-components/styled-components/issues"
  },
  "homepage": "https://styled-components.com",
  "dependencies": {
    "buffer": "^5.0.3",
    "css-to-react-native": "^2.0.3",
    "fbjs": "^0.8.9",
    "hoist-non-react-statics": "^1.2.0",
    "is-plain-object": "^2.0.1",
    "prop-types": "^15.5.4",
    "stylis": "^3.4.0",
    "supports-color": "^3.2.3"
  },
  "devDependencies": {
    "@types/react": "^15.0.37",
    "@types/react-dom": "^15.5.1",
    "@types/react-native": "^0.46.0",
    "babel-cli": "^6.22.2",
    "babel-core": "^6.17.0",
    "babel-eslint": "^7.1.1",
    "babel-plugin-add-module-exports": "^0.2.1",
    "babel-plugin-external-helpers": "^6.22.0",
    "babel-plugin-flow-react-proptypes": "^2.1.3",
    "babel-plugin-transform-class-properties": "^6.22.0",
    "babel-plugin-transform-object-rest-spread": "^6.22.0",
    "babel-plugin-transform-react-remove-prop-types": "^0.4.12",
    "babel-preset-env": "^1.4.0",
    "babel-preset-react": "^6.22.0",
    "bundlesize": "^0.13.2",
    "chokidar": "^1.6.0",
    "cross-env": "^5.1.1",
    "danger": "^2.0.0",
    "danger-plugin-jest": "^1.1.0",
    "enzyme": "^2.8.2",
    "eslint": "^3.15.0",
    "eslint-config-airbnb": "^13.0.0",
    "eslint-config-prettier": "^2.9.0",
    "eslint-plugin-flowtype": "^2.40.1",
    "eslint-plugin-flowtype-errors": "^2.0.1",
    "eslint-plugin-import": "^2.2.0",
    "eslint-plugin-jsx-a11y": "^2.0.2",
    "eslint-plugin-prettier": "^2.4.0",
    "eslint-plugin-react": "^6.8.0",
    "express": "^4.14.1",
    "flow-bin": "^0.47.0",
    "flow-watch": "^1.1.1",
    "husky": "^0.14.3",
    "jest": "^20.0.4",
    "jest-image-snapshot": "^2.2.0",
    "jsdom": "^9.10.0",
    "lint-staged": "^6.0.0",
    "node-watch": "^0.4.1",
    "prettier": "1.9.2",
    "puppeteer": "^0.13.0",
    "react": "^15.5.4",
    "react-dom": "^15.5.4",
    "react-native": "^0.39.2",
    "react-primitives": "^0.4.2",
    "react-test-renderer": "^15.6.1",
    "rimraf": "^2.6.1",
    "rollup": "^0.52.2",
    "rollup-plugin-babel": "^2.7.1",
    "rollup-plugin-commonjs": "^6.0.0",
    "rollup-plugin-flow": "^1.1.1",
    "rollup-plugin-json": "^2.1.0",
    "rollup-plugin-node-resolve": "^2.0.0",
    "rollup-plugin-replace": "^1.1.1",
    "rollup-plugin-uglify": "^1.0.1",
    "rollup-plugin-visualizer": "^0.1.5",
    "tslint": "^4.3.1",
    "typescript": "^2.4.1"
  },
  "peerDependencies": {
    "react": ">= 0.14.0 < 17.0.0-0"
  },
  "jest": {
    "clearMocks": true,
    "roots": [
      "<rootDir>/src/"
    ],
    "testPathIgnorePatterns": [
      "<rootDir>/src/native",
      "<rootDir>/src/primitives"
    ]
  },
  "lint-staged": {
    "*.js": [
      "eslint --fix",
      "git add"
    ]
  },
  "bundlesize": [
    {
      "path": "./dist/styled-components.min.js",
      "threshold": "14.5kB"
    }
  ]
}<|MERGE_RESOLUTION|>--- conflicted
+++ resolved
@@ -1,10 +1,6 @@
 {
   "name": "styled-components",
-<<<<<<< HEAD
-  "version": "2.3.3-0",
-=======
   "version": "2.4.0",
->>>>>>> 75502fbf
   "description": "Visual primitives for the component age. Use the best bits of ES6 and CSS to style your apps without stress 💅",
   "main": "dist/styled-components.cjs.js",
   "typings": "typings/styled-components.d.ts",
