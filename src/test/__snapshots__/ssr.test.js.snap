// Jest Snapshot v1, https://goo.gl/fbAQLP

exports[`ssr should add a nonce to the stylesheet if webpack nonce is detected in the global scope 1`] = `"<h1 class=\\"sc-a b\\" data-reactroot=\\"\\">Hello SSR!</h1>"`;

exports[`ssr should add a nonce to the stylesheet if webpack nonce is detected in the global scope 2`] = `
"<style type=\\"text/css\\" data-styled-components=\\"\\" data-styled-components-is-local=\\"false\\" nonce=\\"foo\\">/* sc-component-id: sc-global-2303210225 */
body{background:papayawhip;}
</style><style type=\\"text/css\\" data-styled-components=\\"b\\" data-styled-components-is-local=\\"true\\" nonce=\\"foo\\">/* sc-component-id: sc-a */
.sc-a {}

.b{color:red;}
</style>"
`;

exports[`ssr should allow global styles to be injected during rendering 1`] = `"<h1 class=\\"PageOne a\\" data-reactroot=\\"\\">Camera One!</h1>"`;

exports[`ssr should allow global styles to be injected during rendering 2`] = `
"<style type=\\"text/css\\" data-styled-components=\\"\\" data-styled-components-is-local=\\"false\\">/* sc-component-id: sc-global-737874422 */
html::before{content:'Before both renders';}
</style><style type=\\"text/css\\" data-styled-components=\\"a\\" data-styled-components-is-local=\\"true\\">/* sc-component-id: PageOne */
.PageOne {}

.a{color:red;}
</style><style type=\\"text/css\\" data-styled-components=\\"\\" data-styled-components-is-local=\\"false\\">/* sc-component-id: sc-global-2914197427 */
html::before{content:'During first render';}
</style>"
`;

exports[`ssr should allow global styles to be injected during rendering 3`] = `"<h2 class=\\"PageTwo b\\" data-reactroot=\\"\\">Camera Two!</h2>"`;

exports[`ssr should allow global styles to be injected during rendering 4`] = `
"<style type=\\"text/css\\" data-styled-components=\\"\\" data-styled-components-is-local=\\"false\\">/* sc-component-id: sc-global-737874422 */
html::before{content:'Before both renders';}
</style><style type=\\"text/css\\" data-styled-components=\\"b\\" data-styled-components-is-local=\\"true\\">/* sc-component-id: PageTwo */
.PageTwo {}

.b{color:blue;}
</style><style type=\\"text/css\\" data-styled-components=\\"\\" data-styled-components-is-local=\\"false\\">/* sc-component-id: sc-global-2914197427 */
html::before{content:'During first render';}
/* sc-component-id: sc-global-1207956261 */
html::before{content:'Between renders';}
/* sc-component-id: sc-global-3990873394 */
html::before{content:'During second render';}
</style>"
`;

exports[`ssr should dispatch global styles to each ServerStyleSheet 1`] = `"<h1 class=\\"Header a\\" data-reactroot=\\"\\"></h1>"`;

exports[`ssr should dispatch global styles to each ServerStyleSheet 2`] = `
"<style type=\\"text/css\\" data-styled-components=\\"\\" data-styled-components-is-local=\\"false\\">/* sc-component-id: sc-global-2303210225 */
body{background:papayawhip;}
</style><style type=\\"text/css\\" data-styled-components=\\"a\\" data-styled-components-is-local=\\"true\\">/* sc-component-id: Header */
.Header {}

.a{-webkit-animation:keyframe_0 1s both;animation:keyframe_0 1s both;}
/* sc-component-id: sc-keyframes-keyframe_0 */
@-webkit-keyframes keyframe_0{0%{opacity:0;}}@keyframes keyframe_0{0%{opacity:0;}}
</style>"
`;

exports[`ssr should extract both global and local CSS 1`] = `"<h1 class=\\"sc-a b\\" data-reactroot=\\"\\">Hello SSR!</h1>"`;

exports[`ssr should extract both global and local CSS 2`] = `
"<style type=\\"text/css\\" data-styled-components=\\"\\" data-styled-components-is-local=\\"false\\">/* sc-component-id: sc-global-2303210225 */
body{background:papayawhip;}
</style><style type=\\"text/css\\" data-styled-components=\\"b\\" data-styled-components-is-local=\\"true\\">/* sc-component-id: sc-a */
.sc-a {}

.b{color:red;}
</style>"
`;

exports[`ssr should extract the CSS in a simple case 1`] = `"<h1 class=\\"sc-a b\\" data-reactroot=\\"\\">Hello SSR!</h1>"`;

exports[`ssr should extract the CSS in a simple case 2`] = `
"<style type=\\"text/css\\" data-styled-components=\\"b\\" data-styled-components-is-local=\\"true\\">/* sc-component-id: sc-a */
.sc-a {}

.b{color:red;}
</style>"
`;

exports[`ssr should render CSS in the order the components were defined, not rendered 1`] = `"<div data-reactroot=\\"\\"><h2 class=\\"TWO a\\"></h2><h1 class=\\"ONE b\\"></h1></div>"`;

exports[`ssr should render CSS in the order the components were defined, not rendered 2`] = `
"<style type=\\"text/css\\" data-styled-components=\\"a b\\" data-styled-components-is-local=\\"true\\">/* sc-component-id: ONE */
.ONE {}

.b{color:red;}
/* sc-component-id: TWO */
.TWO {}

.a{color:blue;}
</style>"
`;

exports[`ssr should return a generated React style element 1`] = `
Object {
  "dangerouslySetInnerHTML": Object {
    "__html": "/* sc-component-id: sc-global-2303210225 */
body{background:papayawhip;}
",
  },
  "data-styled-components": "",
  "data-styled-components-is-local": "false",
  "type": "text/css",
}
`;

exports[`ssr should return a generated React style element 2`] = `
Object {
  "dangerouslySetInnerHTML": Object {
    "__html": "/* sc-component-id: sc-a */
.sc-a {}

.b{color:red;}
",
  },
  "data-styled-components": "b",
  "data-styled-components-is-local": "true",
  "type": "text/css",
}
`;

<<<<<<< HEAD
exports[`ssr should return a generated React style element with minified CSS in production 1`] = `
Object {
  "dangerouslySetInnerHTML": Object {
    "__html": "/* sc-component-id:sc-global-2303210225 */ body{background:papayawhip;}",
  },
  "data-styled-components": "",
  "data-styled-components-is-local": "false",
  "type": "text/css",
}
`;

exports[`ssr should return a generated React style element with minified CSS in production 2`] = `
Object {
  "dangerouslySetInnerHTML": Object {
    "__html": "/* sc-component-id:sc-a */ .b{color:red;}",
  },
  "data-styled-components": "b",
  "data-styled-components-is-local": "true",
  "type": "text/css",
}
`;

exports[`ssr should share global styles but keep renders separate 1`] = `"<h1 class=\\"PageOne a\\" data-reactroot=\\"\\" data-reactid=\\"1\\" data-react-checksum=\\"2014320521\\">Camera One!</h1>"`;
=======
exports[`ssr should share global styles but keep renders separate 1`] = `"<h1 class=\\"PageOne a\\" data-reactroot=\\"\\">Camera One!</h1>"`;
>>>>>>> e4f59b04

exports[`ssr should share global styles but keep renders separate 2`] = `
"<style type=\\"text/css\\" data-styled-components=\\"\\" data-styled-components-is-local=\\"false\\">/* sc-component-id: sc-global-2303210225 */
body{background:papayawhip;}
</style><style type=\\"text/css\\" data-styled-components=\\"a\\" data-styled-components-is-local=\\"true\\">/* sc-component-id: PageOne */
.PageOne {}

.a{color:red;}
</style>"
`;

exports[`ssr should share global styles but keep renders separate 3`] = `"<h2 class=\\"PageTwo b\\" data-reactroot=\\"\\">Camera Two!</h2>"`;

exports[`ssr should share global styles but keep renders separate 4`] = `
"<style type=\\"text/css\\" data-styled-components=\\"\\" data-styled-components-is-local=\\"false\\">/* sc-component-id: sc-global-2303210225 */
body{background:papayawhip;}
</style><style type=\\"text/css\\" data-styled-components=\\"b\\" data-styled-components-is-local=\\"true\\">/* sc-component-id: PageTwo */
.PageTwo {}

.b{color:blue;}
</style>"
`;<|MERGE_RESOLUTION|>--- conflicted
+++ resolved
@@ -122,7 +122,6 @@
 }
 `;
 
-<<<<<<< HEAD
 exports[`ssr should return a generated React style element with minified CSS in production 1`] = `
 Object {
   "dangerouslySetInnerHTML": Object {
@@ -145,10 +144,7 @@
 }
 `;
 
-exports[`ssr should share global styles but keep renders separate 1`] = `"<h1 class=\\"PageOne a\\" data-reactroot=\\"\\" data-reactid=\\"1\\" data-react-checksum=\\"2014320521\\">Camera One!</h1>"`;
-=======
 exports[`ssr should share global styles but keep renders separate 1`] = `"<h1 class=\\"PageOne a\\" data-reactroot=\\"\\">Camera One!</h1>"`;
->>>>>>> e4f59b04
 
 exports[`ssr should share global styles but keep renders separate 2`] = `
 "<style type=\\"text/css\\" data-styled-components=\\"\\" data-styled-components-is-local=\\"false\\">/* sc-component-id: sc-global-2303210225 */
