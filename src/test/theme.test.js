--- conflicted
+++ resolved
@@ -366,13 +366,6 @@
       <Theme prop="foo" />
     )
 
-<<<<<<< HEAD
-    expectCSSMatches(`.a { color: green; }`)
-
-    wrapper.setProps({ prop: 'bar' })
-
-    expectCSSMatches(`.a { color: green; }`)
-=======
     expectCSSMatches(`.sc-a { } .b { color: green; } `)
 
     wrapper.setProps({ prop: 'bar' })
@@ -430,6 +423,5 @@
     // $FlowFixMe
     expect(ref).toHaveBeenCalledWith(inner.getDOMNode())
     expect(inner.prop('innerRef')).toBe(ref)
->>>>>>> 4c4e507e
   })
 })