// @flow
import React, { Component } from 'react'
import { shallow, mount } from 'enzyme'

import { resetStyled, expectCSSMatches } from './utils'

let styled

describe('basic', () => {
  /**
   * Make sure the setup is the same for every test
   */
  beforeEach(() => {
    styled = resetStyled()
  })

  it('should not throw an error when called with a valid element', () => {
    expect(() => styled.div``).not.toThrowError()

<<<<<<< HEAD
    const FunctionalComponent = () => <div />;
    class ClassComponent extends Component<*, *> {
=======
    const FunctionalComponent = () => <div />
    class ClassComponent extends React.Component {
>>>>>>> 95400160
      render() {
        return <div />
      }
    }
    const validComps = ['div', FunctionalComponent, ClassComponent]
    validComps.forEach(comp => {
      expect(() => {
        const Comp = styled(comp)
        shallow(<Comp />)
      }).not.toThrowError()
    })
  })

  it('should throw a meaningful error when called with an invalid element', () => {
<<<<<<< HEAD
    const FunctionalComponent = () => <div />;
    class ClassComponent extends Component<*, *> {
=======
    const FunctionalComponent = () => <div />
    class ClassComponent extends React.Component {
>>>>>>> 95400160
      render() {
        return <div />
      }
    }
    const invalidComps = [
      undefined,
      null,
      123,
      [],
      <div />,
      <FunctionalComponent />,
      <ClassComponent />,
    ]
    invalidComps.forEach(comp => {
      expect(() => {
        // $FlowInvalidInputTest
        const Comp = styled(comp)
        shallow(<Comp />)
        // $FlowInvalidInputTest
      }).toThrow(`Cannot create styled-component for component: ${comp}`)
    })
  })

  it('should not inject anything by default', () => {
    styled.div``
    expectCSSMatches('')
  })

  it('should inject component class when rendered even if no styles are passed', () => {
    const Comp = styled.div``
    shallow(<Comp />)
    expectCSSMatches('.sc-a {}')
  })

  it('should inject styles', () => {
    const Comp = styled.div`
      color: blue;
    `
    shallow(<Comp />)
    expectCSSMatches('.sc-a { } .b { color:blue; }')
  })

  it("should inject only once for a styled component, no matter how often it's mounted", () => {
    const Comp = styled.div`
      color: blue;
    `
    shallow(<Comp />)
    shallow(<Comp />)
    expectCSSMatches('.sc-a {} .b { color:blue; }')
  })

  it('Should have the correct styled(component) displayName', () => {
    const CompWithoutName = () => () => <div />

    const StyledTag = styled.div``
    expect(StyledTag.displayName).toBe('styled.div')

    const CompWithName = () => <div />
    CompWithName.displayName = null
    const StyledCompWithName = styled(CompWithName)``
    expect(StyledCompWithName.displayName).toBe('Styled(CompWithName)')

    const CompWithDisplayName = CompWithoutName()
    CompWithDisplayName.displayName = 'displayName'
    const StyledCompWithDisplayName = styled(CompWithDisplayName)``
    expect(StyledCompWithDisplayName.displayName).toBe('Styled(displayName)')

    const CompWithBoth = () => <div />
    CompWithBoth.displayName = 'displayName'
    const StyledCompWithBoth = styled(CompWithBoth)``
    expect(StyledCompWithBoth.displayName).toBe('Styled(displayName)')

    const CompWithNothing = CompWithoutName()
    CompWithNothing.displayName = null
    const StyledCompWithNothing = styled(CompWithNothing)``
    expect(StyledCompWithNothing.displayName).toBe('Styled(Component)')
  })

  it('should allow you to pass in style objects', () => {
    const Comp = styled.div({
      color: 'blue'
    })
    shallow(<Comp />)
    expectCSSMatches('.sc-a {} .b { color:blue; }')
  })

  describe('jsdom tests', () => {
    it('should pass the ref to the component', () => {
      const Comp = styled.div``

<<<<<<< HEAD
      class Wrapper extends Component<*, *> {
        testRef: any;
        innerRef = (comp) => { this.testRef = comp }
=======
      class Wrapper extends Component {
        testRef: any
        innerRef = comp => {
          this.testRef = comp
        }
>>>>>>> 95400160

        render() {
          return <Comp innerRef={this.innerRef} />
        }
      }

      const wrapper = mount(<Wrapper />)
      const component = wrapper.find(Comp).first()

      expect(wrapper.instance().testRef).toBe(component.getDOMNode())
      expect(component.find('div').prop('innerRef')).toBeFalsy()
    })

    class InnerComponent extends Component<*, *> {
      render() {
        return null
      }
    }

    it('should not leak the innerRef prop to the wrapped child', () => {
      const OuterComponent = styled(InnerComponent)``

<<<<<<< HEAD
      class Wrapper extends Component<*, *> {
        testRef: any;
=======
      class Wrapper extends Component {
        testRef: any
>>>>>>> 95400160

        render() {
          return (
            <OuterComponent
              innerRef={comp => {
                this.testRef = comp
              }}
            />
          )
        }
      }

      const wrapper = mount(<Wrapper />)
      const innerComponent = wrapper.find(InnerComponent).first()

      expect(wrapper.instance().testRef).toBe(innerComponent.instance())
      expect(innerComponent.prop('innerRef')).toBeFalsy()
    })

    it('should pass the full className to the wrapped child', () => {
      const OuterComponent = styled(InnerComponent)``

      class Wrapper extends Component<*, *> {
        render() {
          return <OuterComponent className="test" />
        }
      }

      const wrapper = mount(<Wrapper />)
      expect(wrapper.find(InnerComponent).prop('className')).toBe('test sc-a b')
    })

    it('should pass the innerRef to the wrapped styled component', () => {
      const InnerComponent = styled.div``
      const OuterComponent = styled(InnerComponent)``

<<<<<<< HEAD
      class Wrapper extends Component<*, *> {
        testRef: any;
        innerRef = (comp) => { this.testRef = comp }
=======
      class Wrapper extends Component {
        testRef: any
        innerRef = comp => {
          this.testRef = comp
        }
>>>>>>> 95400160

        render() {
          return <OuterComponent innerRef={this.innerRef} />
        }
      }

      const wrapper = mount(<Wrapper />)
      const innerComponent = wrapper.find(InnerComponent).first()
      const outerComponent = wrapper.find(OuterComponent).first()
      const wrapperNode = wrapper.instance()

      expect(wrapperNode.testRef).toBe(innerComponent.getDOMNode())

      expect(innerComponent.prop('innerRef')).toBe(wrapperNode.innerRef)
    })

    it('should respect the order of StyledComponent creation for CSS ordering', () => {
      const FirstComponent = styled.div`
        color: red;
      `
      const SecondComponent = styled.div`
        color: blue;
      `

      // NOTE: We're mounting second before first and check if we're breaking their order
      shallow(<SecondComponent />)
      shallow(<FirstComponent />)

      expectCSSMatches('.sc-a {} .d { color:red; } .sc-b {} .c { color:blue; }')
    })

    it('handle media at-rules inside style rules', () => {
      const Comp = styled.div`
        > * {
          @media (min-width: 500px) {
            color: pink;
          }
        }
      `

      shallow(<Comp />)
      expectCSSMatches(
        '.sc-a{ } @media (min-width:500px){ .b > *{ color:pink; } } '
      )
    })

    it('should hoist non-react static properties', () => {
      const InnerComponent = styled.div``
      InnerComponent.foo = 'bar'

      const OuterComponent = styled(InnerComponent)``

      expect(OuterComponent).toHaveProperty('foo', 'bar')
    })

    it('should not hoist styled component statics', () => {
      const InnerComponent = styled.div``
      const OuterComponent = styled(InnerComponent)``

      expect(OuterComponent.styledComponentId).not.toBe(
        InnerComponent.styledComponentId
      )

      expect(OuterComponent.componentStyle).not.toEqual(
        InnerComponent.componentStyle
      )
    })
  })
})<|MERGE_RESOLUTION|>--- conflicted
+++ resolved
@@ -17,13 +17,8 @@
   it('should not throw an error when called with a valid element', () => {
     expect(() => styled.div``).not.toThrowError()
 
-<<<<<<< HEAD
     const FunctionalComponent = () => <div />;
     class ClassComponent extends Component<*, *> {
-=======
-    const FunctionalComponent = () => <div />
-    class ClassComponent extends React.Component {
->>>>>>> 95400160
       render() {
         return <div />
       }
@@ -38,13 +33,8 @@
   })
 
   it('should throw a meaningful error when called with an invalid element', () => {
-<<<<<<< HEAD
     const FunctionalComponent = () => <div />;
     class ClassComponent extends Component<*, *> {
-=======
-    const FunctionalComponent = () => <div />
-    class ClassComponent extends React.Component {
->>>>>>> 95400160
       render() {
         return <div />
       }
@@ -135,17 +125,9 @@
     it('should pass the ref to the component', () => {
       const Comp = styled.div``
 
-<<<<<<< HEAD
       class Wrapper extends Component<*, *> {
         testRef: any;
         innerRef = (comp) => { this.testRef = comp }
-=======
-      class Wrapper extends Component {
-        testRef: any
-        innerRef = comp => {
-          this.testRef = comp
-        }
->>>>>>> 95400160
 
         render() {
           return <Comp innerRef={this.innerRef} />
@@ -168,13 +150,8 @@
     it('should not leak the innerRef prop to the wrapped child', () => {
       const OuterComponent = styled(InnerComponent)``
 
-<<<<<<< HEAD
       class Wrapper extends Component<*, *> {
         testRef: any;
-=======
-      class Wrapper extends Component {
-        testRef: any
->>>>>>> 95400160
 
         render() {
           return (
@@ -211,17 +188,9 @@
       const InnerComponent = styled.div``
       const OuterComponent = styled(InnerComponent)``
 
-<<<<<<< HEAD
       class Wrapper extends Component<*, *> {
         testRef: any;
         innerRef = (comp) => { this.testRef = comp }
-=======
-      class Wrapper extends Component {
-        testRef: any
-        innerRef = comp => {
-          this.testRef = comp
-        }
->>>>>>> 95400160
 
         render() {
           return <OuterComponent innerRef={this.innerRef} />
