import React from 'react'
import expect from 'expect'
import { shallow, render } from 'enzyme'

import { resetStyled, expectCSSMatches } from './utils'
import ThemeProvider from '../models/ThemeProvider'

let styled

describe('e2e', () => {
  /**
   * Make sure the setup is the same for every test
   */
  beforeEach(() => {
    styled = resetStyled()
  })

  /**
   * Tests
   */
<<<<<<< HEAD
  describe('prefixes', () => {
    it('should add them in the right order', () => {
=======
  describe('basic', () => {
    it('should not throw an error when called', () => {
      styled.div``
    })

    it('should inject a stylesheet when a component is created', () => {
      const Comp = styled.div``
      shallow(<Comp />)
      expect(styleSheet.injected).toBe(true)
    })

    it('should not generate any styles by default', () => {
      styled.div``
      expect(toCSS(styleSheet)).toEqual('')
    })

    it('should generate an empty tag once rendered', () => {
      const Comp = styled.div``
      shallow(<Comp />)
      expect(toCSS(styleSheet)).toEqual('.a {  }')
    })

    /* TODO: we should probably pretty-format the output so this test might have to change */
    it('should pass through all whitespace', () => {
      const Comp = styled.div`   \n   `
      shallow(<Comp />)
      expect(toCSS(styleSheet)).toEqual('.a {    \n    }')
    })

    it('should inject only once for a styled component, no matter how often it\'s mounted', () => {
      const Comp = styled.div``
      shallow(<Comp />)
      shallow(<Comp />)
      expect(toCSS(styleSheet)).toEqual('.a {  }')
    })
  })

  describe('with styles', () => {
    it('should append a style', () => {
      const rule = 'color: blue;'
      const Comp = styled.div`
        ${rule}
      `
      shallow(<Comp />)
      expect(toCSS(styleSheet).replace(/\s+/g, ' ')).toEqual('.a { color: blue; }')
    })

    it('should append multiple styles', () => {
      const rule1 = 'color: blue;'
      const rule2 = 'background: red;'
      const Comp = styled.div`
        ${rule1}
        ${rule2}
      `
      shallow(<Comp />)
      expect(toCSS(styleSheet).replace(/\s+/g, ' ')).toEqual('.a { color: blue; background: red; }')
    })

    it('should handle inline style objects', () => {
      const rule1 = {
        backgroundColor: 'blue',
      }
      const Comp = styled.div`
        ${rule1}
      `
      shallow(<Comp />)
      expect(toCSS(styleSheet).replace(/\s+/g, ' ')).toEqual('.a { background-color: blue; }')
    })

    it('should inject styles of multiple components', () => {
      const firstRule = 'background: blue;'
      const secondRule = 'background: red;'
      const FirstComp = styled.div`
        ${firstRule}
      `
      const SecondComp = styled.div`
        ${secondRule}
      `

      shallow(<FirstComp />)
      shallow(<SecondComp />)

      expect(toCSS(styleSheet).replace(/\s+/g, ' ')).toEqual('.a { background: blue; } .b { background: red; }')
    })

    it('should inject styles of multiple components based on creation, not rendering order', () => {
      const firstRule = 'content: "first rule";'
      const secondRule = 'content: "second rule";'
      const FirstComp = styled.div`
        ${firstRule}
      `
      const SecondComp = styled.div`
        ${secondRule}
      `

      // Switch rendering order, shouldn't change injection order
      shallow(<SecondComp />)
      shallow(<FirstComp />)

      // Classes _do_ get generated in the order of rendering but that's ok
      expect(toCSS(styleSheet).replace(/\s+/g, ' ')).toEqual(`
        .b { content: "first rule"; }
        .a { content: "second rule"; }
      `.trim().replace(/\s+/g, ' '))
    })

    it('should strip a JS-style (invalid) comment in the styles', () => {
      const comment = '// This is an invalid comment'
      const rule = 'color: blue;'
      const Comp = styled.div`
        ${comment}
        ${rule}
      `
      shallow(<Comp />)
      expect(toCSS(styleSheet).replace(/\s+/g, ' ')).toEqual(`
        .a {
          color: blue;
        }
      `.trim().replace(/\s+/g, ' '))
    })
  })

  describe('extending', () => {
    it('should generate a single class with no styles', () => {
      const Parent = styled.div``
      const Child = styled(Parent)``

      shallow(<Parent />)
      shallow(<Child />)

      expect(toCSS(styleSheet).trim().replace(/\s+/g, ' ')).toEqual('.a { }')
    })

    it('should generate a single class if only parent has styles', () => {
      const Parent = styled.div`color: blue;`
      const Child = styled(Parent)``

      shallow(<Parent />)
      shallow(<Child />)

      expect(toCSS(styleSheet).trim().replace(/\s+/g, ' ')).toEqual('.a { color: blue; }')
    })

    it('should generate a single class if only child has styles', () => {
      const Parent = styled.div`color: blue;`
      const Child = styled(Parent)``

      shallow(<Parent />)
      shallow(<Child />)

      expect(toCSS(styleSheet).trim().replace(/\s+/g, ' ')).toEqual('.a { color: blue; }')
    })

    it('should generate a class for the child with the rules of the parent', () => {
      const Parent = styled.div`color: blue;`
      const Child = styled(Parent)`color: red;`

      shallow(<Child />)

      expect(toCSS(styleSheet).trim().replace(/\s+/g, ' ')).toEqual('.a { color: blue;color: red; }')
    })

    it('should generate different classes for both parent and child', () => {
      const Parent = styled.div`color: blue;`
      const Child = styled(Parent)`color: red;`

      shallow(<Parent />)
      shallow(<Child />)

      expect(toCSS(styleSheet).trim().replace(/\s+/g, ' ')).toEqual('.a { color: blue; } .b { color: blue;color: red; }')
    })

    it('should copy nested rules to the child', () => {
      const Parent = styled.div`
        color: blue;
        > h1 { font-size: 4rem; }
      `
      const Child = styled(Parent)`color: red;`

      shallow(<Parent />)
      shallow(<Child />)

      expect(toCSS(styleSheet).trim().replace(/\s+/g, ' ')).toEqual(`
        .a { color: blue; }
        .a > h1 { font-size: 4rem; }
        .b { color: blue; color: red; }
        .b > h1 { font-size: 4rem; }
      `.trim().replace(/\s+/g, ' '))
    })

    it('should keep default props from parent', () => {
      const Parent = styled.div`
        color: ${(props) => props.color};
      `
      Parent.defaultProps = {
        color: 'red'
      }

      const Child = styled(Parent)`background-color: green;`

      shallow(<Parent />)
      shallow(<Child />)

      expect(toCSS(styleSheet).trim().replace(/\s+/g, ' ')).toEqual(`
        .a { color: red; }
        .b { color: red; background-color: green; }
      `.trim().replace(/\s+/g, ' '))
    })

    it('should keep prop types from parent', () => {
      const Parent = styled.div`
        color: ${(props) => props.color};
      `
      Parent.propTypes = {
        color: React.PropTypes.string
      }

      const Child = styled(Parent)`background-color: green;`

      expect(Child.propTypes).toEqual(Parent.propTypes)
    })

    it('should keep custom static member from parent', () => {
      const Parent = styled.div`color: red;`

      Parent.fetchData = () => 1

      const Child = styled(Parent)`color: green;`

      expect(Child.fetchData).toExist()
      expect(Child.fetchData()).toEqual(1)
    })

    it('should keep static member in triple inheritance', () => {
      const GrandParent = styled.div`color: red;`
      GrandParent.fetchData = () => 1

      const Parent = styled(GrandParent)`color: red;`
      const Child = styled(Parent)`color:red;`

      expect(Child.fetchData).toExist()
      expect(Child.fetchData()).toEqual(1)
    })
  })

  describe('css features', () => {
    it('should add vendor prefixes in the right order', () => {
>>>>>>> db93545d
      const Comp = styled.div`
        transition: opacity 0.3s;
      `
      shallow(<Comp />)
      expectCSSMatches('.a { -ms-transition: opacity 0.3s; -moz-transition: opacity 0.3s; -webkit-transition: opacity 0.3s; transition: opacity 0.3s; }')
    })
    it('should pass through custom properties', () => {
      const Comp = styled.div`
        --custom-prop: some-val;
      `
      shallow(<Comp />)
      expect(toCSS(styleSheet).replace(/\s+/g, ' '))
        .toEqual('.a { --custom-prop: some-val; }')
    })
  })

  describe('props', () => {
    it('should execute interpolations and fall back', () => {
      const Comp = styled.div`
        color: ${props => props.fg || 'black'};
      `
      shallow(<Comp />)
      expectCSSMatches('.a { color: black; }')
    })
    it('should execute interpolations and inject props', () => {
      const Comp = styled.div`
        color: ${props => props.fg || 'black'};
      `
      shallow(<Comp fg="red"/>)
      expectCSSMatches('.a { color: red; }')
    })
  })

  describe('theming', () => {
    it('should inject props.theme into a styled component', () => {
      const Comp = styled.div`
        color: ${props => props.theme.color};
      `
      const theme = { color: 'black' }
      render(
        <ThemeProvider theme={theme}>
          <Comp />
        </ThemeProvider>
      )
      expectCSSMatches(`.a { color: ${theme.color}; }`)
    })

    it('should inject props.theme into a styled component multiple levels deep', () => {
      const Comp = styled.div`
        color: ${props => props.theme.color};
      `
      const theme = { color: 'black' }
      render(
        <ThemeProvider theme={theme}>
          <div>
            <div>
              <Comp />
            </div>
          </div>
        </ThemeProvider>
      )
      expectCSSMatches(`.a { color: ${theme.color}; }`)
    })

    it('should only inject props.theme into styled components within its child component tree', () => {
      const Comp1 = styled.div`
        color: ${props => props.theme.color};
      `
      const Comp2 = styled.div`
        background: ${props => props.theme.color};
      `
      const theme = { color: 'black' }
      render(
        <div>
          <ThemeProvider theme={theme}>
            <div>
              <Comp1 />
            </div>
          </ThemeProvider>
          <Comp2 />
        </div>
      )
      expectCSSMatches(`.a { color: ${theme.color}; } .b { background: ; }`)
    })

    it('should inject props.theme into all styled components within the child component tree', () => {
      const Comp1 = styled.div`
        color: ${props => props.theme.color};
      `
      const Comp2 = styled.div`
        background: ${props => props.theme.color};
      `
      const theme = { color: 'black' }
      render(
        <ThemeProvider theme={theme}>
          <div>
            <div>
              <Comp1 />
            </div>
            <Comp2 />
          </div>
        </ThemeProvider>
      )
      expectCSSMatches(`.a { color: ${theme.color}; } .b { background: ${theme.color}; }`)
    })

    it('should inject new CSS when the theme changes', () => {
      const Comp = styled.div`
        color: ${props => props.theme.color};
      `
      const originalTheme = { color: 'black' }
      const newTheme = { color: 'blue' }
      let theme = originalTheme
      // Force render the component
      const renderComp = () => {
        render(
          <ThemeProvider theme={theme}>
            <Comp />
          </ThemeProvider>
        )
      }
      renderComp()
      const initialCSS = expectCSSMatches(`.a { color: ${theme.color}; }`)
      // Change the theme
      theme = newTheme
      renderComp()
      expectCSSMatches(`${initialCSS}.b { color: ${newTheme.color}; }`)
    })
  })
})<|MERGE_RESOLUTION|>--- conflicted
+++ resolved
@@ -18,271 +18,21 @@
   /**
    * Tests
    */
-<<<<<<< HEAD
-  describe('prefixes', () => {
-    it('should add them in the right order', () => {
-=======
-  describe('basic', () => {
-    it('should not throw an error when called', () => {
-      styled.div``
-    })
-
-    it('should inject a stylesheet when a component is created', () => {
-      const Comp = styled.div``
-      shallow(<Comp />)
-      expect(styleSheet.injected).toBe(true)
-    })
-
-    it('should not generate any styles by default', () => {
-      styled.div``
-      expect(toCSS(styleSheet)).toEqual('')
-    })
-
-    it('should generate an empty tag once rendered', () => {
-      const Comp = styled.div``
-      shallow(<Comp />)
-      expect(toCSS(styleSheet)).toEqual('.a {  }')
-    })
-
-    /* TODO: we should probably pretty-format the output so this test might have to change */
-    it('should pass through all whitespace', () => {
-      const Comp = styled.div`   \n   `
-      shallow(<Comp />)
-      expect(toCSS(styleSheet)).toEqual('.a {    \n    }')
-    })
-
-    it('should inject only once for a styled component, no matter how often it\'s mounted', () => {
-      const Comp = styled.div``
-      shallow(<Comp />)
-      shallow(<Comp />)
-      expect(toCSS(styleSheet)).toEqual('.a {  }')
-    })
-  })
-
-  describe('with styles', () => {
-    it('should append a style', () => {
-      const rule = 'color: blue;'
-      const Comp = styled.div`
-        ${rule}
-      `
-      shallow(<Comp />)
-      expect(toCSS(styleSheet).replace(/\s+/g, ' ')).toEqual('.a { color: blue; }')
-    })
-
-    it('should append multiple styles', () => {
-      const rule1 = 'color: blue;'
-      const rule2 = 'background: red;'
-      const Comp = styled.div`
-        ${rule1}
-        ${rule2}
-      `
-      shallow(<Comp />)
-      expect(toCSS(styleSheet).replace(/\s+/g, ' ')).toEqual('.a { color: blue; background: red; }')
-    })
-
-    it('should handle inline style objects', () => {
-      const rule1 = {
-        backgroundColor: 'blue',
-      }
-      const Comp = styled.div`
-        ${rule1}
-      `
-      shallow(<Comp />)
-      expect(toCSS(styleSheet).replace(/\s+/g, ' ')).toEqual('.a { background-color: blue; }')
-    })
-
-    it('should inject styles of multiple components', () => {
-      const firstRule = 'background: blue;'
-      const secondRule = 'background: red;'
-      const FirstComp = styled.div`
-        ${firstRule}
-      `
-      const SecondComp = styled.div`
-        ${secondRule}
-      `
-
-      shallow(<FirstComp />)
-      shallow(<SecondComp />)
-
-      expect(toCSS(styleSheet).replace(/\s+/g, ' ')).toEqual('.a { background: blue; } .b { background: red; }')
-    })
-
-    it('should inject styles of multiple components based on creation, not rendering order', () => {
-      const firstRule = 'content: "first rule";'
-      const secondRule = 'content: "second rule";'
-      const FirstComp = styled.div`
-        ${firstRule}
-      `
-      const SecondComp = styled.div`
-        ${secondRule}
-      `
-
-      // Switch rendering order, shouldn't change injection order
-      shallow(<SecondComp />)
-      shallow(<FirstComp />)
-
-      // Classes _do_ get generated in the order of rendering but that's ok
-      expect(toCSS(styleSheet).replace(/\s+/g, ' ')).toEqual(`
-        .b { content: "first rule"; }
-        .a { content: "second rule"; }
-      `.trim().replace(/\s+/g, ' '))
-    })
-
-    it('should strip a JS-style (invalid) comment in the styles', () => {
-      const comment = '// This is an invalid comment'
-      const rule = 'color: blue;'
-      const Comp = styled.div`
-        ${comment}
-        ${rule}
-      `
-      shallow(<Comp />)
-      expect(toCSS(styleSheet).replace(/\s+/g, ' ')).toEqual(`
-        .a {
-          color: blue;
-        }
-      `.trim().replace(/\s+/g, ' '))
-    })
-  })
-
-  describe('extending', () => {
-    it('should generate a single class with no styles', () => {
-      const Parent = styled.div``
-      const Child = styled(Parent)``
-
-      shallow(<Parent />)
-      shallow(<Child />)
-
-      expect(toCSS(styleSheet).trim().replace(/\s+/g, ' ')).toEqual('.a { }')
-    })
-
-    it('should generate a single class if only parent has styles', () => {
-      const Parent = styled.div`color: blue;`
-      const Child = styled(Parent)``
-
-      shallow(<Parent />)
-      shallow(<Child />)
-
-      expect(toCSS(styleSheet).trim().replace(/\s+/g, ' ')).toEqual('.a { color: blue; }')
-    })
-
-    it('should generate a single class if only child has styles', () => {
-      const Parent = styled.div`color: blue;`
-      const Child = styled(Parent)``
-
-      shallow(<Parent />)
-      shallow(<Child />)
-
-      expect(toCSS(styleSheet).trim().replace(/\s+/g, ' ')).toEqual('.a { color: blue; }')
-    })
-
-    it('should generate a class for the child with the rules of the parent', () => {
-      const Parent = styled.div`color: blue;`
-      const Child = styled(Parent)`color: red;`
-
-      shallow(<Child />)
-
-      expect(toCSS(styleSheet).trim().replace(/\s+/g, ' ')).toEqual('.a { color: blue;color: red; }')
-    })
-
-    it('should generate different classes for both parent and child', () => {
-      const Parent = styled.div`color: blue;`
-      const Child = styled(Parent)`color: red;`
-
-      shallow(<Parent />)
-      shallow(<Child />)
-
-      expect(toCSS(styleSheet).trim().replace(/\s+/g, ' ')).toEqual('.a { color: blue; } .b { color: blue;color: red; }')
-    })
-
-    it('should copy nested rules to the child', () => {
-      const Parent = styled.div`
-        color: blue;
-        > h1 { font-size: 4rem; }
-      `
-      const Child = styled(Parent)`color: red;`
-
-      shallow(<Parent />)
-      shallow(<Child />)
-
-      expect(toCSS(styleSheet).trim().replace(/\s+/g, ' ')).toEqual(`
-        .a { color: blue; }
-        .a > h1 { font-size: 4rem; }
-        .b { color: blue; color: red; }
-        .b > h1 { font-size: 4rem; }
-      `.trim().replace(/\s+/g, ' '))
-    })
-
-    it('should keep default props from parent', () => {
-      const Parent = styled.div`
-        color: ${(props) => props.color};
-      `
-      Parent.defaultProps = {
-        color: 'red'
-      }
-
-      const Child = styled(Parent)`background-color: green;`
-
-      shallow(<Parent />)
-      shallow(<Child />)
-
-      expect(toCSS(styleSheet).trim().replace(/\s+/g, ' ')).toEqual(`
-        .a { color: red; }
-        .b { color: red; background-color: green; }
-      `.trim().replace(/\s+/g, ' '))
-    })
-
-    it('should keep prop types from parent', () => {
-      const Parent = styled.div`
-        color: ${(props) => props.color};
-      `
-      Parent.propTypes = {
-        color: React.PropTypes.string
-      }
-
-      const Child = styled(Parent)`background-color: green;`
-
-      expect(Child.propTypes).toEqual(Parent.propTypes)
-    })
-
-    it('should keep custom static member from parent', () => {
-      const Parent = styled.div`color: red;`
-
-      Parent.fetchData = () => 1
-
-      const Child = styled(Parent)`color: green;`
-
-      expect(Child.fetchData).toExist()
-      expect(Child.fetchData()).toEqual(1)
-    })
-
-    it('should keep static member in triple inheritance', () => {
-      const GrandParent = styled.div`color: red;`
-      GrandParent.fetchData = () => 1
-
-      const Parent = styled(GrandParent)`color: red;`
-      const Child = styled(Parent)`color:red;`
-
-      expect(Child.fetchData).toExist()
-      expect(Child.fetchData()).toEqual(1)
-    })
-  })
-
   describe('css features', () => {
     it('should add vendor prefixes in the right order', () => {
->>>>>>> db93545d
       const Comp = styled.div`
         transition: opacity 0.3s;
       `
       shallow(<Comp />)
       expectCSSMatches('.a { -ms-transition: opacity 0.3s; -moz-transition: opacity 0.3s; -webkit-transition: opacity 0.3s; transition: opacity 0.3s; }')
     })
+
     it('should pass through custom properties', () => {
       const Comp = styled.div`
         --custom-prop: some-val;
       `
       shallow(<Comp />)
-      expect(toCSS(styleSheet).replace(/\s+/g, ' '))
-        .toEqual('.a { --custom-prop: some-val; }')
+      expectCSSMatches('.a { --custom-prop: some-val; }')
     })
   })
 
