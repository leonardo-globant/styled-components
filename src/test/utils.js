--- conflicted
+++ resolved
@@ -4,17 +4,12 @@
  * our public API works the way we promise/want
  */
 import _styled from '../constructors/styled'
-<<<<<<< HEAD
-import mainStyleSheet from '../models/StyleSheet'
-import _styledComponent from '../models/StyledComponent'
-=======
 import css from '../constructors/css'
 import _constructWithOptions from '../constructors/constructWithOptions'
 import StyleSheet from '../models/StyleSheet'
 import flatten from '../utils/flatten'
 import stringifyRules from '../utils/stringifyRules'
 import _StyledComponent from '../models/StyledComponent'
->>>>>>> 4c4e507e
 import _ComponentStyle from '../models/ComponentStyle'
 
 import noParserCss from '../no-parser/css'
@@ -40,15 +35,10 @@
   return _styled(StyledComponent, constructWithOptions)
 }
 
-<<<<<<< HEAD
-export const resetStyled = () => {
-  mainStyleSheet.flush()
-=======
 export const resetNoParserStyled = () => {
   if (!document.head) throw new Error("Missing document <head>")
   document.head.innerHTML = ''
   StyleSheet.reset()
->>>>>>> 4c4e507e
   index = 0
 
   const ComponentStyle = _ComponentStyle(classNames, noParserFlatten, noParserStringifyRules)
@@ -58,17 +48,6 @@
   return _styled(StyledComponent, constructWithOptions)
 }
 
-<<<<<<< HEAD
-const stripWhitespace = str => str.trim().replace(/\s+/g, ' ')
-export const expectCSSMatches = (
-  expectation: string,
-  opts: { ignoreWhitespace?: boolean, styleSheet?: Object } = {}
-) => {
-  const { ignoreWhitespace = true, styleSheet = mainStyleSheet } = opts
-  const css = styleSheet.rules().map(rule => rule.cssText).join('\n')
-  if (ignoreWhitespace) {
-    expect(stripWhitespace(css)).toEqual(stripWhitespace(expectation))
-=======
 const stripComments = (str: string) =>
   str.replace(/\/\*.*?\*\/\n?/g, '')
 
@@ -82,7 +61,6 @@
     const stripped = stripWhitespace(stripComments(css))
     expect(stripped).toEqual(stripWhitespace(expectation))
     return stripped
->>>>>>> 4c4e507e
   } else {
     expect(css).toEqual(expectation)
     return css
