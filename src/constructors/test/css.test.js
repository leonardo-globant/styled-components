--- conflicted
+++ resolved
@@ -157,7 +157,6 @@
     })
   })
 
-<<<<<<< HEAD
   describe('in JS', () => {
     it('should be ok with nonce inputs', () => {
   		expect(css`${{}}`.rules).toEqual([])
@@ -178,7 +177,7 @@
   			'background-color': 'blue'
   		}}`).toEqual(concat(
         rule('backgroundColor', 'blue')
-      ));
+      ))
   	})
 
   	it('should handle multiple rules', () => {
@@ -188,7 +187,7 @@
   		}}`).toEqual(concat(
         rule('backgroundColor', 'blue'),
         rule('border', 'none')
-      ));
+      ))
   	})
 
   	it('should not pass through duplicates', () => {
@@ -199,9 +198,10 @@
   		}}`).toEqual(concat(
         rule('backgroundColor', 'red'),
         rule('border', 'none')
-      ));
-  	})
-=======
+      ))
+  	})
+  })
+
   describe('@media', () => {
     it('should handle a simple media query', () => {
       expect(css`
@@ -216,9 +216,7 @@
         )
       ))
     })
-  })
-
-  describe('@media', () => {
+
     it('should handle a complex media query', () => {
       expect(css`
         background: red;
@@ -232,6 +230,5 @@
         )
       ))
     })
->>>>>>> 2ee99445
   })
 })