// @flow
import _keyframes from '../keyframes'
<<<<<<< HEAD
import styleSheet from '../../models/StyleSheet'
=======
import stringifyRules from '../../utils/stringifyRules'
import css from '../css'
>>>>>>> 4c4e507e
import { expectCSSMatches, resetStyled } from '../../test/utils'

/**
 * Setup
 */
let index = 0
const keyframes = _keyframes(() => `keyframe_${index++}`, stringifyRules, css)

describe('keyframes', () => {
  beforeEach(() => {
    resetStyled()
    index = 0
  })

  it('should return its name', () => {
    expect(keyframes`
      0% {
        opacity: 0;
      }
      100% {
        opacity: 1;
      }
    `).toEqual('keyframe_0')
  })

  it('should insert the correct styles', () => {
    const rules = `
      0% {
        opacity: 0;
      }
      100% {
        opacity: 1;
      }
    `

    const name = keyframes`${rules}`
    expectCSSMatches(`
      @-webkit-keyframes ${name} {
        0% {
          opacity: 0;
        }
        100% {
          opacity: 1;
        }
      }

      @keyframes ${name} {
        0% {
          opacity: 0;
        }
        100% {
          opacity: 1;
        }
      }
      @-webkit-keyframes keyframe_0 {
        0% {
          opacity: 0;
        }
        100% {
          opacity: 1;
        }
      }
    `, { styleSheet })
  })
})<|MERGE_RESOLUTION|>--- conflicted
+++ resolved
@@ -1,11 +1,7 @@
 // @flow
 import _keyframes from '../keyframes'
-<<<<<<< HEAD
-import styleSheet from '../../models/StyleSheet'
-=======
 import stringifyRules from '../../utils/stringifyRules'
 import css from '../css'
->>>>>>> 4c4e507e
 import { expectCSSMatches, resetStyled } from '../../test/utils'
 
 /**
@@ -60,14 +56,6 @@
           opacity: 1;
         }
       }
-      @-webkit-keyframes keyframe_0 {
-        0% {
-          opacity: 0;
-        }
-        100% {
-          opacity: 1;
-        }
-      }
-    `, { styleSheet })
+    `)
   })
 })