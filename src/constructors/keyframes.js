// @flow
import hashStr from '../vendor/glamor/hash'
<<<<<<< HEAD
import css from './css'
import GlobalStyle from '../models/GlobalStyle'
import type { Interpolation, NameGenerator } from '../types'
=======
import type { Interpolation, NameGenerator, Stringifier } from '../types'
import StyleSheet from '../models/StyleSheet'
>>>>>>> 4c4e507e

const replaceWhitespace = (str: string): string => str.replace(/\s|\\n/g, '')

export default (nameGenerator: NameGenerator, stringifyRules: Stringifier, css: Function) =>
  (strings: Array<string>, ...interpolations: Array<Interpolation>): string => {
    const rules = css(strings, ...interpolations)
    const hash = hashStr(replaceWhitespace(JSON.stringify(rules)))

    const existingName = StyleSheet.instance.getName(hash)
    if (existingName) return existingName

    const name = nameGenerator(hash)
<<<<<<< HEAD
    const keyframes = new GlobalStyle(rules, `@keyframes ${name}`)
    const keyframesWebkit = new GlobalStyle(rules, `@-webkit-keyframes ${name}`)
    keyframes.generateAndInject()
    keyframesWebkit.generateAndInject()
=======
    if (StyleSheet.instance.alreadyInjected(hash, name)) return name

    const generatedCSS = stringifyRules(rules, name, '@keyframes')
    StyleSheet.instance.inject(`sc-keyframes-${name}`, true, generatedCSS, hash, name)
>>>>>>> 4c4e507e
    return name
  }<|MERGE_RESOLUTION|>--- conflicted
+++ resolved
@@ -1,13 +1,7 @@
 // @flow
 import hashStr from '../vendor/glamor/hash'
-<<<<<<< HEAD
-import css from './css'
-import GlobalStyle from '../models/GlobalStyle'
-import type { Interpolation, NameGenerator } from '../types'
-=======
 import type { Interpolation, NameGenerator, Stringifier } from '../types'
 import StyleSheet from '../models/StyleSheet'
->>>>>>> 4c4e507e
 
 const replaceWhitespace = (str: string): string => str.replace(/\s|\\n/g, '')
 
@@ -20,16 +14,9 @@
     if (existingName) return existingName
 
     const name = nameGenerator(hash)
-<<<<<<< HEAD
-    const keyframes = new GlobalStyle(rules, `@keyframes ${name}`)
-    const keyframesWebkit = new GlobalStyle(rules, `@-webkit-keyframes ${name}`)
-    keyframes.generateAndInject()
-    keyframesWebkit.generateAndInject()
-=======
     if (StyleSheet.instance.alreadyInjected(hash, name)) return name
 
     const generatedCSS = stringifyRules(rules, name, '@keyframes')
     StyleSheet.instance.inject(`sc-keyframes-${name}`, true, generatedCSS, hash, name)
->>>>>>> 4c4e507e
     return name
   }