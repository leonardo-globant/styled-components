// @flow
<<<<<<< HEAD
import constructWithOptions from './constructWithOptions'
import type { Target } from '../types'
=======
import css from './css'
import type { Interpolation, Target } from '../types'
import domElements from '../utils/domElements'
>>>>>>> c288569c

export default (styledComponent: Function) => {
  const styled = (tag: Target) => constructWithOptions(styledComponent, tag)

  // Shorthands for all valid HTML Elements
  domElements.forEach(domElement => {
    styled[domElement] = styled(domElement)
  })

  return styled
}<|MERGE_RESOLUTION|>--- conflicted
+++ resolved
@@ -1,12 +1,7 @@
 // @flow
-<<<<<<< HEAD
 import constructWithOptions from './constructWithOptions'
 import type { Target } from '../types'
-=======
-import css from './css'
-import type { Interpolation, Target } from '../types'
 import domElements from '../utils/domElements'
->>>>>>> c288569c
 
 export default (styledComponent: Function) => {
   const styled = (tag: Target) => constructWithOptions(styledComponent, tag)
