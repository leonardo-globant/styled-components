// @flow
/* eslint-disable no-underscore-dangle */
import React from 'react'
import type { Tag } from './StyleSheet'
import StyleSheet, { SC_ATTR, LOCAL_ATTR, clones } from './StyleSheet'
import StyleSheetManager from './StyleSheetManager'
import minify from '../utils/minify'
import getNonce from '../utils/nonce'

class ServerTag implements Tag {
  isLocal: boolean
  isProduction: boolean
  components: { [string]: Object }
  size: number
  names: Array<string>

  constructor(isLocal: boolean) {
    this.isLocal = isLocal
    this.isProduction = process.env.NODE_ENV === 'production'
    this.components = {}
    this.size = 0
    this.names = []
  }

  isFull() {
    return false
  }

  addComponent(componentId: string) {
    if (process.env.NODE_ENV !== 'production' && this.components[componentId]) {
      throw new Error(`Trying to add Component '${componentId}' twice!`)
    }
    this.components[componentId] = { componentId, css: '' }
    this.size += 1
  }

  concatenateCSS() {
    return Object.keys(this.components).reduce(
      (styles, k) => styles + this.components[k].css,
      '',
    )
  }

  inject(componentId: string, css: string, name: ?string) {
    const comp = this.components[componentId]

    if (process.env.NODE_ENV !== 'production' && !comp) {
      throw new Error(
        'Must add a new component before you can inject css into it',
      )
    }
    if (comp.css === '') comp.css = `/* sc-component-id: ${componentId} */\n`

    comp.css += css.replace(/\n*$/, '\n')

    if (name) this.names.push(name)
  }

  toHTML() {
    const attrs: Array<string> = [
      'type="text/css"',
      `${SC_ATTR}="${this.names.join(' ')}"`,
      `${LOCAL_ATTR}="${this.isLocal ? 'true' : 'false'}"`,
    ]
    const nonce = getNonce()
    let outputCSS = this.concatenateCSS()

    if (nonce) {
      attrs.push(`nonce="${nonce}"`)
    }

    if (this.isProduction) {
      outputCSS = minify(outputCSS)
    }

    return `<style ${attrs.join(' ')}>${outputCSS}</style>`
  }

  toReactElement(key: string) {
    const attrs: Object = {
      [SC_ATTR]: this.names.join(' '),
      [LOCAL_ATTR]: this.isLocal.toString(),
    }
    const nonce = getNonce()
    let outputCSS = this.concatenateCSS()

    if (nonce) {
      attrs.nonce = nonce
    }

    if (this.isProduction) {
      outputCSS = minify(outputCSS)
    }

    return (
      <style
<<<<<<< HEAD
        key={key} type="text/css" {...attrs}
        dangerouslySetInnerHTML={{ __html: outputCSS }}
=======
        key={key}
        type="text/css"
        {...attrs}
        dangerouslySetInnerHTML={{ __html: this.concatenateCSS() }}
>>>>>>> 4ed8b69a
      />
    )
  }

  clone() {
    const copy = new ServerTag(this.isLocal)
    copy.names = [].concat(this.names)
    copy.size = this.size
    copy.components = Object.keys(this.components).reduce((acc, key) => {
      acc[key] = { ...this.components[key] } // eslint-disable-line no-param-reassign
      return acc
    }, {})

    return copy
  }
}

export default class ServerStyleSheet {
  instance: StyleSheet
  closed: boolean

  constructor() {
    this.instance = StyleSheet.clone(StyleSheet.instance)
  }

  collectStyles(children: any) {
    if (this.closed) {
      throw new Error("Can't collect styles once you've called getStyleTags!")
    }
    return (
      <StyleSheetManager sheet={this.instance}>{children}</StyleSheetManager>
    )
  }

  getStyleTags(): string {
    if (!this.closed) {
      clones.splice(clones.indexOf(this.instance), 1)
      this.closed = true
    }

    return this.instance.toHTML()
  }

  getStyleElement() {
    if (!this.closed) {
      clones.splice(clones.indexOf(this.instance), 1)
      this.closed = true
    }

    return this.instance.toReactElements()
  }

  static create() {
    return new StyleSheet(isLocal => new ServerTag(isLocal))
  }
}<|MERGE_RESOLUTION|>--- conflicted
+++ resolved
@@ -94,15 +94,10 @@
 
     return (
       <style
-<<<<<<< HEAD
-        key={key} type="text/css" {...attrs}
-        dangerouslySetInnerHTML={{ __html: outputCSS }}
-=======
         key={key}
         type="text/css"
         {...attrs}
-        dangerouslySetInnerHTML={{ __html: this.concatenateCSS() }}
->>>>>>> 4ed8b69a
+        dangerouslySetInnerHTML={{ __html: outputCSS }}
       />
     )
   }
