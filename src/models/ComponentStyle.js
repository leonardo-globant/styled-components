// @flow
import hashStr from 'glamor/lib/hash'
import stylis from 'stylis'

import type { RuleSet, NameGenerator } from '../types'
import flatten from '../utils/flatten'
import styleSheet from './StyleSheet'

/*
 ComponentStyle is all the CSS-specific stuff, not
 the React-specific stuff.
 */
export default (nameGenerator: NameGenerator) => {
  const inserted = {}

  class ComponentStyle {
    rules: RuleSet
    componentId: string
    insertedRule: Object

    constructor(rules: RuleSet, componentId: string) {
      this.rules = rules
      this.componentId = componentId
      if (!styleSheet.injected) styleSheet.inject()
      this.insertedRule = styleSheet.insert(`.${componentId} {}`)
    }

    static generateName(str: string) {
      return nameGenerator(hashStr(str))
    }

    /*
     * Flattens a rule set into valid CSS
     * Hashes it, wraps the whole chunk in a ._hashName {}
     * Parses that with PostCSS then runs PostCSS-Nested on it
     * Returns the hash to be injected on render()
     * */
    generateAndInjectStyles(executionContext: Object) {
      const flatCSS = flatten(this.rules, executionContext).join('')
        .replace(/^\s*\/\/.*$/gm, '') // replace JS comments
      const hash = hashStr(this.componentId + flatCSS)
      if (!inserted[hash]) {
        const selector = nameGenerator(hash)
        inserted[hash] = selector
<<<<<<< HEAD
        const css = stylis(`.${selector}`, `{ ${flatCSS} }`, false, false)
        this.insertedRule.appendRule(css)
=======
        const root = parse(`.${selector} { ${flatCSS} }`)
        postcssNested(root)
        autoprefix(root)
        this.insertedRule.appendRule(`\n${root.toResult().css}`)
>>>>>>> 49bfb46f
      }
      return inserted[hash]
    }
  }

  return ComponentStyle
}<|MERGE_RESOLUTION|>--- conflicted
+++ resolved
@@ -42,15 +42,8 @@
       if (!inserted[hash]) {
         const selector = nameGenerator(hash)
         inserted[hash] = selector
-<<<<<<< HEAD
         const css = stylis(`.${selector}`, `{ ${flatCSS} }`, false, false)
         this.insertedRule.appendRule(css)
-=======
-        const root = parse(`.${selector} { ${flatCSS} }`)
-        postcssNested(root)
-        autoprefix(root)
-        this.insertedRule.appendRule(`\n${root.toResult().css}`)
->>>>>>> 49bfb46f
       }
       return inserted[hash]
     }
