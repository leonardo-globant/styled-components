// @flow
import { createElement } from 'react'

import type { Theme } from './ThemeProvider'

import isTag from '../utils/isTag'
import isStyledComponent from '../utils/isStyledComponent'
import type { RuleSet, Target } from '../types'

import { CHANNEL } from './ThemeProvider'
import InlineStyle from './InlineStyle'
import AbstractStyledComponent from './AbstractStyledComponent'

export default (constructWithOptions: Function) => {
  class BaseStyledNativeComponent extends AbstractStyledComponent {
    static target: Target
<<<<<<< HEAD
    root: any

    state = {
      theme: {},
      generatedStyles: undefined,
=======
    static styledComponentId: string
    static attrs: Object
    static inlineStyle: Object

    attrs = {}
    state = {
      theme: null,
      generatedStyles: undefined,
    }

    buildExecutionContext(theme: any, props: any) {
      const { attrs } = this.constructor
      const context = { ...props, theme }
      if (attrs === undefined) {
        return context
      }

      this.attrs = Object.keys(attrs).reduce((acc, key) => {
        const attr = attrs[key]
        // eslint-disable-next-line no-param-reassign
        acc[key] = typeof attr === 'function' ? attr(context) : attr
        return acc
      }, {})

      return { ...context, ...this.attrs }
    }

    generateAndInjectStyles(theme: any, props: any) {
      const { inlineStyle } = this.constructor
      const executionContext = this.buildExecutionContext(theme, props)

      return inlineStyle.generateStyleObject(executionContext)
>>>>>>> 4c4e507e
    }

    componentWillMount() {
      // If there is a theme in the context, subscribe to the event emitter. This
      // is necessary due to pure components blocking context updates, this circumvents
      // that by updating when an event is emitted
      if (this.context[CHANNEL]) {
        const subscribe = this.context[CHANNEL]
        this.unsubscribe = subscribe(nextTheme => {
          // This will be called once immediately

          // Props should take precedence over ThemeProvider, which should take precedence over
          // defaultProps, but React automatically puts defaultProps on props.
          const { defaultProps } = this.constructor
          const isDefaultTheme = defaultProps && this.props.theme === defaultProps.theme
          const theme = this.props.theme && !isDefaultTheme ? this.props.theme : nextTheme
          const generatedStyles = this.generateAndInjectStyles(theme, this.props)
          this.setState({ theme, generatedStyles })
        })
      } else {
        const theme = this.props.theme || {}
        const generatedStyles = this.generateAndInjectStyles(
          theme,
          this.props,
        )
        this.setState({ theme, generatedStyles })
      }
    }

    componentWillReceiveProps(nextProps: { theme?: Theme, [key: string]: any }) {
      this.setState((oldState) => {
        // Props should take precedence over ThemeProvider, which should take precedence over
        // defaultProps, but React automatically puts defaultProps on props.
        const { defaultProps } = this.constructor
        const isDefaultTheme = defaultProps && nextProps.theme === defaultProps.theme
        const theme = nextProps.theme && !isDefaultTheme ? nextProps.theme : oldState.theme
        const generatedStyles = this.generateAndInjectStyles(theme, nextProps)

        return { theme, generatedStyles }
      })
    }

    componentWillUnmount() {
      if (this.unsubscribe) {
        this.unsubscribe()
      }
    }

<<<<<<< HEAD
    setNativeProps(nativeProps: Object) {
      const root = typeof this.root === 'string' ? this.refs[this.root] : this.root

      root.setNativeProps(nativeProps)
    }

    generateRef() {
      const { innerRef } = this.props
      const innerRefType = typeof innerRef

      if (innerRefType === 'string') {
        this.root = innerRef
        return innerRef
      }

      return (component: any) => {
        this.root = component

        if (innerRefType === 'function') {
          innerRef(component)
        }
      }
    }

    generateAndInjectStyles(theme: any, props: any) {
      const executionContext = { ...props, theme }
      return inlineStyle.generateStyleObject(executionContext)
    }
    /* eslint-disable react/prop-types */
    render() {
      const { style, children } = this.props
=======
    render() {
      const { children, style, innerRef } = this.props
>>>>>>> 4c4e507e
      const { generatedStyles } = this.state
      const { target } = this.constructor

      const propsForElement = {
        ...this.attrs,
        ...this.props,
        style: [generatedStyles, style],
      }

<<<<<<< HEAD
      const propsForElement = { ...this.props }
      /* Allow passed in style to be an array or an object */
      propsForElement.style = [generatedStyles].concat(style)

      propsForElement.ref = this.generateRef()
      if (isTag(target)) delete propsForElement.innerRef
=======
      if (!isStyledComponent(target)) {
        propsForElement.ref = innerRef
        delete propsForElement.innerRef
      }
>>>>>>> 4c4e507e

      return createElement(target, propsForElement, children)
    }
  }

  const createStyledNativeComponent = (
    target: Target,
    options: Object,
    rules: RuleSet,
  ) => {
    const {
      displayName = isTag(target) ? `styled.${target}` : `Styled(${target.displayName})`,
      ParentComponent = BaseStyledNativeComponent,
      rules: extendingRules,
      attrs,
    } = options

    const inlineStyle = new InlineStyle(
      extendingRules === undefined ? rules : extendingRules.concat(rules),
    )

    class StyledNativeComponent extends ParentComponent {
      static displayName = displayName
      static target = target
      static attrs = attrs
      static inlineStyle = inlineStyle

      // NOTE: This is so that isStyledComponent passes for the innerRef unwrapping
      static styledComponentId = 'StyledNativeComponent'

      static extendWith(tag) {
        const { displayName: _, componentId: __, ...optionsToCopy } = options
        const newOptions = { ...optionsToCopy, rules, ParentComponent: StyledNativeComponent }
        return constructWithOptions(createStyledNativeComponent, tag, newOptions)
      }

      static get extend() {
        return StyledNativeComponent.extendWith(target)
      }
    }

    return StyledNativeComponent
  }

  return createStyledNativeComponent
}<|MERGE_RESOLUTION|>--- conflicted
+++ resolved
@@ -14,13 +14,6 @@
 export default (constructWithOptions: Function) => {
   class BaseStyledNativeComponent extends AbstractStyledComponent {
     static target: Target
-<<<<<<< HEAD
-    root: any
-
-    state = {
-      theme: {},
-      generatedStyles: undefined,
-=======
     static styledComponentId: string
     static attrs: Object
     static inlineStyle: Object
@@ -53,7 +46,6 @@
       const executionContext = this.buildExecutionContext(theme, props)
 
       return inlineStyle.generateStyleObject(executionContext)
->>>>>>> 4c4e507e
     }
 
     componentWillMount() {
@@ -102,42 +94,8 @@
       }
     }
 
-<<<<<<< HEAD
-    setNativeProps(nativeProps: Object) {
-      const root = typeof this.root === 'string' ? this.refs[this.root] : this.root
-
-      root.setNativeProps(nativeProps)
-    }
-
-    generateRef() {
-      const { innerRef } = this.props
-      const innerRefType = typeof innerRef
-
-      if (innerRefType === 'string') {
-        this.root = innerRef
-        return innerRef
-      }
-
-      return (component: any) => {
-        this.root = component
-
-        if (innerRefType === 'function') {
-          innerRef(component)
-        }
-      }
-    }
-
-    generateAndInjectStyles(theme: any, props: any) {
-      const executionContext = { ...props, theme }
-      return inlineStyle.generateStyleObject(executionContext)
-    }
-    /* eslint-disable react/prop-types */
-    render() {
-      const { style, children } = this.props
-=======
     render() {
       const { children, style, innerRef } = this.props
->>>>>>> 4c4e507e
       const { generatedStyles } = this.state
       const { target } = this.constructor
 
@@ -147,19 +105,10 @@
         style: [generatedStyles, style],
       }
 
-<<<<<<< HEAD
-      const propsForElement = { ...this.props }
-      /* Allow passed in style to be an array or an object */
-      propsForElement.style = [generatedStyles].concat(style)
-
-      propsForElement.ref = this.generateRef()
-      if (isTag(target)) delete propsForElement.innerRef
-=======
       if (!isStyledComponent(target)) {
         propsForElement.ref = innerRef
         delete propsForElement.innerRef
       }
->>>>>>> 4c4e507e
 
       return createElement(target, propsForElement, children)
     }
