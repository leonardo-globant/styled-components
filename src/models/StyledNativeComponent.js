--- conflicted
+++ resolved
@@ -109,16 +109,11 @@
 
       const propsForElement = { ...this.props }
       propsForElement.style = [generatedStyles, style]
-<<<<<<< HEAD
 
-      propsForElement.ref = this.generateRef()
-      delete propsForElement.innerRef
-=======
       if (innerRef) {
-        propsForElement.ref = innerRef
+        propsForElement.ref = this.generateRef()
         if (isTag(target)) delete propsForElement.innerRef
       }
->>>>>>> 23ae59a7
 
       return createElement(target, propsForElement, children)
     }
