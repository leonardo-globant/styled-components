--- conflicted
+++ resolved
@@ -57,13 +57,8 @@
 
     /* eslint-disable react/prop-types */
     render() {
-<<<<<<< HEAD
-      const { style, children } = this.props
+      const { style, children, innerRef } = this.props
       const theme = this.state.theme || this.props.theme || {}
-=======
-      const { style, children, innerRef } = this.props
-      const theme = this.state.theme || {}
->>>>>>> 23b9caca
 
       const generatedStyles = inlineStyle.generateStyleObject({ theme })
 
