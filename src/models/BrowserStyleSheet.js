// @flow
/* eslint-disable no-underscore-dangle */
/*
 * Browser Style Sheet with Rehydration
 *
 * <style data-styled-components="x y z"
 *        data-styled-components-is-local="true">
 *   /· sc-component-id: a ·/
 *   .sc-a { ... }
 *   .x { ... }
 *   /· sc-component-id: b ·/
 *   .sc-b { ... }
 *   .y { ... }
 *   .z { ... }
 * </style>
 *
 * Note: replace · with * in the above snippet.
 * */
import extractCompsFromCSS from '../utils/extractCompsFromCSS'
import stringifyRules from '../utils/stringifyRules'
import getNonce from '../utils/nonce'
import type { Tag } from './StyleSheet'
import StyleSheet, { SC_ATTR, LOCAL_ATTR } from './StyleSheet'

declare var __DEV__: ?string

const DISABLE_SPEEDY =
  (typeof __DEV__ === 'boolean' && __DEV__) ||
  process.env.NODE_ENV !== 'production'

const COMPONENTS_PER_TAG = 40
const SPEEDY_COMPONENTS_PER_TAG = 1000 // insertRule allows more injections before a perf slowdown

// Source: https://github.com/threepointone/glamor/blob/master/src/sheet.js#L32-L43
const sheetForTag = (tag: HTMLStyleElement): CSSStyleSheet => {
  if (tag.sheet) {
    // $FlowFixMe
    return tag.sheet
  }

  for (let i = 0; i < document.styleSheets.length; i += 1) {
    if (document.styleSheets[i].ownerNode === tag) {
      // $FlowFixMe
      return document.styleSheets[i]
    }
  }

  // NOTE: This should never happen
  throw new Error('')
}

// Safely (try/catch) injects rule at index and returns whether it was successful
const safeInsertRule = (
  sheet: CSSStyleSheet,
  cssRule: string,
  index: number
): boolean => {
  if (cssRule === undefined || cssRule.length === 0) {
    return false
  }

  const maxIndex = sheet.cssRules.length
  const cappedIndex = index <= maxIndex ? index : maxIndex

  try {
    sheet.insertRule(cssRule, cappedIndex)
  } catch (err) {
    // NOTE: An invalid rule here means it's not supported by the browser or obviously malformed
    return false
  }

  return true
}

// Counts up the number of rules inside the array until a specific component entry is found
// This is used to determine the necessary insertRule index
const sizeUpToComponentIndex = (
  componentSizes: Array<number>,
  componentIndex: number
) => {
  let cssRulesSize = 0
  for (let i = 0; i <= componentIndex; i += 1) {
    cssRulesSize += componentSizes[i]
  }

  return cssRulesSize
}

class BaseBrowserTag {
  components: { [string]: Object }

  toReactElement() {
    throw new Error(
      process.env.NODE_ENV !== 'production'
        ? "BrowserTag doesn't implement toReactElement!"
        : ''
    )
  }

  clone() {
    throw new Error(
      process.env.NODE_ENV !== 'production'
        ? 'BrowserTag cannot be cloned!'
        : ''
    )
  }

  getComponentIds() {
    return Object.keys(this.components)
  }
}

let BrowserTag
if (!DISABLE_SPEEDY) {
  BrowserTag = class SpeedyBrowserTag extends BaseBrowserTag implements Tag {
    // Store component ruleSizes in an array per component (in order)
    componentSizes: Array<number>
    components: { [string]: Object }

    isLocal: boolean
    size: number
    el: HTMLStyleElement
    ready: boolean

    constructor(
      el: HTMLStyleElement,
      isLocal: boolean,
      existingSource: ?string
    ) {
      super()

      const nonce = getNonce()
      if (nonce) {
        el.setAttribute('nonce', nonce)
      }

      const extractedComps = extractCompsFromCSS(existingSource)

      this.el = el
      this.isLocal = isLocal
      this.ready = false
      this.componentSizes = []
      this.size = extractedComps.length
      this.components = extractedComps.reduce((acc, obj) => {
        acc[obj.componentId] = obj // eslint-disable-line no-param-reassign
        return acc
      }, {})
    }

    /* Because we care about source order, before we can inject anything we need to
     * create a text node for each component and replace the existing CSS. */
    replaceElement() {
      // Build up our replacement style tag
      const newEl = this.el.cloneNode(false)

      if (!this.el.parentNode) {
        throw new Error(
          process.env.NODE_ENV !== 'production'
            ? "Trying to replace an element that wasn't mounted!"
            : ''
        )
      }

      // workaround for an IE/Edge bug: https://twitter.com/probablyup/status/958138927981977600
      newEl.appendChild(document.createTextNode(''))

      // $FlowFixMe
      this.el.parentNode.replaceChild(newEl, this.el)
      this.el = newEl
      this.ready = true

      // Retrieve the sheet for the new style tag
      const sheet = sheetForTag(newEl)

      Object.keys(this.components).forEach(componentId => {
        const comp = this.components[componentId]
        const { cssFromDOM } = comp
        const rules = stringifyRules([cssFromDOM])
        const rulesSize = rules.length

        let injectedRules = 0
        for (let j = 0; j < rulesSize; j += 1) {
          if (safeInsertRule(sheet, rules[j], sheet.cssRules.length)) {
            injectedRules += 1
          }
        }

        comp.componentIndex = this.componentSizes.length
        comp.css = rules.join(' ')
        this.componentSizes.push(injectedRules)
      })
    }

    isSealed() {
      return this.size >= SPEEDY_COMPONENTS_PER_TAG
    }

    addComponent(componentId: string) {
      if (!this.ready) this.replaceElement()

      if (
        process.env.NODE_ENV !== 'production' &&
        this.components[componentId]
      ) {
        throw new Error(`Trying to add Component '${componentId}' twice!`)
      }

      this.components[componentId] = {
        componentIndex: this.componentSizes.length,
        css: '',
      }

      this.componentSizes.push(0)
      this.size += 1
    }

    inject(componentId: string, cssRules: Array<string>, name: ?string) {
      if (!this.ready) this.replaceElement()

      const comp = this.components[componentId]
      if (process.env.NODE_ENV !== 'production' && !comp) {
        throw new Error(
          'Must add a new component before you can inject css into it'
        )
      }

      const cssRulesSize = cssRules.length
      const sheet = sheetForTag(this.el)
      const { componentIndex } = comp

      // Determine start index for injection
      const insertIndex = sizeUpToComponentIndex(
        this.componentSizes,
        componentIndex
      )

      // Inject each rule shifting index forward for each one (in-order injection)
      let injectedRules = 0
      for (let i = 0; i < cssRulesSize; i += 1) {
        const cssRule = cssRules[i]
        if (safeInsertRule(sheet, cssRule, insertIndex + injectedRules)) {
          comp.css += ` ${cssRule}`
          injectedRules += 1
        }
      }

      // Update number of rules for component
      this.componentSizes[componentIndex] += injectedRules

      if (name !== undefined && name !== null) {
        const existingNames = this.el.getAttribute(SC_ATTR)
        this.el.setAttribute(
          SC_ATTR,
          existingNames ? `${existingNames} ${name}` : name
        )
      }
    }

    toRawCSS() {
      return '' // NOTE: Unsupported in production mode (SpeedyBrowserTag)
    }

    toHTML() {
      return '' // NOTE: Unsupported in production mode (SpeedyBrowserTag)
    }
  }
} else {
  BrowserTag = class TextNodeBrowserTag extends BaseBrowserTag implements Tag {
    isLocal: boolean
    components: { [string]: Object }
    size: number
    el: HTMLStyleElement
    ready: boolean

    constructor(
      el: HTMLStyleElement,
      isLocal: boolean,
      existingSource: string = ''
    ) {
      super()

      const nonce = getNonce()
      if (nonce !== null) {
        el.setAttribute('nonce', nonce)
      }

      const extractedComps = extractCompsFromCSS(existingSource)

      this.el = el
      this.isLocal = isLocal
      this.ready = false
      this.size = extractedComps.length
      this.components = extractedComps.reduce((acc, obj) => {
        acc[obj.componentId] = obj // eslint-disable-line no-param-reassign
        return acc
      }, {})
    }

    isSealed() {
      return this.size >= COMPONENTS_PER_TAG
    }

    addComponent(componentId: string) {
      if (!this.ready) this.replaceElement()
      if (
        process.env.NODE_ENV !== 'production' &&
        this.components[componentId]
      ) {
        throw new Error(`Trying to add Component '${componentId}' twice!`)
      }

      const comp = { componentId, textNode: document.createTextNode('') }
      this.el.appendChild(comp.textNode)
      this.size += 1
      this.components[componentId] = comp
    }

    inject(componentId: string, css: Array<string>, name: ?string) {
      if (!this.ready) this.replaceElement()
      const comp = this.components[componentId]

      if (process.env.NODE_ENV !== 'production' && !comp) {
        throw new Error(
          'Must add a new component before you can inject css into it'
        )
      }

      if (comp.textNode.data === '') {
        comp.textNode.appendData(`\n/* sc-component-id: ${componentId} */\n`)
      }

      comp.textNode.appendData(css.join(' '))

      if (name !== undefined && name !== null) {
        const existingNames = this.el.getAttribute(SC_ATTR)
        this.el.setAttribute(
          SC_ATTR,
          existingNames ? `${existingNames} ${name}` : name
        )
      }
    }

    toHTML() {
      return this.el.outerHTML
    }

    toReactElement() {
      throw new Error(
        process.env.NODE_ENV !== 'production'
          ? "BrowserTag doesn't implement toReactElement!"
          : ''
      )
    }

    clone() {
      throw new Error(
        process.env.NODE_ENV !== 'production'
          ? 'BrowserTag cannot be cloned!'
          : ''
      )
    }

    /* Because we care about source order, before we can inject anything we need to
     * create a text node for each component and replace the existing CSS. */
    replaceElement() {
      this.ready = true
      // We have nothing to inject. Use the current el.
      if (this.size === 0) return

      // Build up our replacement style tag
      const newEl = this.el.cloneNode(false)
      newEl.appendChild(document.createTextNode('\n'))

      Object.keys(this.components).forEach(key => {
        const comp = this.components[key]

        // eslint-disable-next-line no-param-reassign
        comp.textNode = document.createTextNode(comp.cssFromDOM)
        newEl.appendChild(comp.textNode)
      })

      if (!this.el.parentNode) {
        throw new Error(
          process.env.NODE_ENV !== 'production'
            ? "Trying to replace an element that wasn't mounted!"
            : ''
        )
      }

      // The ol' switcheroo
      this.el.parentNode.replaceChild(newEl, this.el)
      this.el = newEl
    }
  }
}

/* Factory for making more tags */
export function tagConstructorWithTarget(target?: HTMLElement): Function {
  return function tagConstructor(isLocal: boolean): Tag {
    const el = document.createElement('style')
    el.type = 'text/css'
    el.setAttribute(SC_ATTR, '')
    el.setAttribute(LOCAL_ATTR, isLocal ? 'true' : 'false')
    const targ = target || document.head
    if (!targ) throw new Error('Missing document <head>')
    targ.appendChild(el)
    return new BrowserTag(el, isLocal)
  }
}

/* Factory function to separate DOM operations from logical ones*/
export default {
  create() {
    const tags = []
    const names = {}

    /* Construct existing state from DOM */
    const nodes = document.querySelectorAll(`[${SC_ATTR}]`)
    const nodesLength = nodes.length

    for (let i = 0; i < nodesLength; i += 1) {
      // $FlowFixMe: We can trust that all elements in this query are style elements
      const el = (nodes[i]: HTMLStyleElement)
      const attr = el.getAttribute(SC_ATTR)

      if (attr) {
        attr
          .trim()
          .split(/\s+/)
          .forEach(name => {
            names[name] = true
          })
      }

      tags.push(
        new BrowserTag(
          el,
          el.getAttribute(LOCAL_ATTR) === 'true',
          el.textContent
        )
      )
    }

<<<<<<< HEAD
    return new StyleSheet(tagConstructorWithTarget(), tags, names)
=======
    /* Factory for making more tags */
    const tagConstructor = (isLocal: boolean): Tag => {
      const el = document.createElement('style')
      el.type = 'text/css'
      el.setAttribute(SC_ATTR, '')
      el.setAttribute(LOCAL_ATTR, isLocal ? 'true' : 'false')
      if (!document.head) {
        throw new Error(
          process.env.NODE_ENV !== 'production' ? 'Missing document <head>' : ''
        )
      }
      document.head.appendChild(el)
      return new BrowserTag(el, isLocal)
    }

    return new StyleSheet(tagConstructor, tags, names)
>>>>>>> b58dab76
  },
}<|MERGE_RESOLUTION|>--- conflicted
+++ resolved
@@ -441,25 +441,6 @@
       )
     }
 
-<<<<<<< HEAD
     return new StyleSheet(tagConstructorWithTarget(), tags, names)
-=======
-    /* Factory for making more tags */
-    const tagConstructor = (isLocal: boolean): Tag => {
-      const el = document.createElement('style')
-      el.type = 'text/css'
-      el.setAttribute(SC_ATTR, '')
-      el.setAttribute(LOCAL_ATTR, isLocal ? 'true' : 'false')
-      if (!document.head) {
-        throw new Error(
-          process.env.NODE_ENV !== 'production' ? 'Missing document <head>' : ''
-        )
-      }
-      document.head.appendChild(el)
-      return new BrowserTag(el, isLocal)
-    }
-
-    return new StyleSheet(tagConstructor, tags, names)
->>>>>>> b58dab76
   },
 }