// @flow
/* eslint-disable react/no-multi-comp */
import React from 'react'
<<<<<<< HEAD
import PropTypes from 'prop-types';
import expect from 'expect'
=======
import PropTypes from 'prop-types'
>>>>>>> 4c4e507e
import { shallow, render } from 'enzyme'
import ThemeProvider, { CHANNEL } from '../ThemeProvider'

describe('ThemeProvider', () => {
  it('should not throw an error when no children are passed', () => {
    const result = shallow(<ThemeProvider theme={{}} />)
    expect(result.html()).toEqual(null)
  })

  it('should accept a theme prop that\'s a plain object', () => {
    shallow(<ThemeProvider theme={{ main: 'black' }} />)
  })

  it('should render its child', () => {
    const child = (<p>Child!</p>)
    const renderedComp = shallow(
      <ThemeProvider theme={{ main: 'black' }}>
        { child }
      </ThemeProvider>
    )
    expect(renderedComp.contains(child)).toEqual(true)
  })

  it('should merge its theme with an outer theme', (done) => {
    const outerTheme = { main: 'black' }
    const innerTheme = { secondary: 'black' }
    // Setup Child
    class Child extends React.Component {
      componentWillMount() {
        this.context[CHANNEL](theme => {
          expect(theme).toEqual({ ...outerTheme, ...innerTheme })
          done()
        })
      }
      render() { return null }
    }
    Child.contextTypes = {
      [CHANNEL]: PropTypes.object,
    }

    render(
      <ThemeProvider theme={outerTheme}>
        <ThemeProvider theme={innerTheme}>
          <Child />
        </ThemeProvider>
      </ThemeProvider>
    )
  })

  it('should merge its theme with multiple outer themes', (done) => {
    const outerestTheme = { main: 'black' }
    const outerTheme = { main: 'blue' }
    const innerTheme = { secondary: 'black' }
    // Setup Child
    class Child extends React.Component {
      componentWillMount() {
        this.context[CHANNEL](theme => {
          expect(theme).toEqual({ ...outerestTheme, ...outerTheme, ...innerTheme })
          done()
        })
      }
      render() { return null }
    }
    Child.contextTypes = {
      [CHANNEL]: PropTypes.object,
    }

    render(
      <ThemeProvider theme={outerestTheme}>
        <ThemeProvider theme={outerTheme}>
          <ThemeProvider theme={innerTheme}>
            <Child />
          </ThemeProvider>
        </ThemeProvider>
      </ThemeProvider>
    )
  })

  it('should be able to render two independent themes', (done) => {
    const themes = {
      one: { main: 'black', secondary: 'red' },
      two: { main: 'blue', other: 'green' },
    }
    let childRendered = 0
    // Setup Child
    class Child extends React.Component {
      componentWillMount() {
        this.context[CHANNEL](theme => {
          // eslint-disable-next-line react/prop-types
          expect(theme).toEqual(themes[this.props.shouldHaveTheme])
          childRendered++ // eslint-disable-line no-plusplus
          if (childRendered === Object.keys(themes).length) {
            done()
          }
        })
      }
      render() { return null }
    }
    Child.contextTypes = {
      [CHANNEL]: PropTypes.object,
    }

    render(
      <div>
        <ThemeProvider theme={themes.one}>
          <Child shouldHaveTheme="one" />
        </ThemeProvider>
        <ThemeProvider theme={themes.two}>
          <Child shouldHaveTheme="two" />
        </ThemeProvider>
      </div>
    )
  })
})<|MERGE_RESOLUTION|>--- conflicted
+++ resolved
@@ -1,12 +1,7 @@
 // @flow
 /* eslint-disable react/no-multi-comp */
 import React from 'react'
-<<<<<<< HEAD
-import PropTypes from 'prop-types';
-import expect from 'expect'
-=======
 import PropTypes from 'prop-types'
->>>>>>> 4c4e507e
 import { shallow, render } from 'enzyme'
 import ThemeProvider, { CHANNEL } from '../ThemeProvider'
 
