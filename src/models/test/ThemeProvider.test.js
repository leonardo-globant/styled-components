// @flow
/* eslint-disable react/no-multi-comp */
import React from 'react'
<<<<<<< HEAD
=======
import PropTypes from 'prop-types'
import expect from 'expect'
>>>>>>> 53199194
import { shallow, render } from 'enzyme'
import ThemeProvider, { CHANNEL } from '../ThemeProvider'

describe('ThemeProvider', () => {
  it('should not throw an error when no children are passed', () => {
    const result = shallow(<ThemeProvider theme={{}} />)
    expect(result.html()).toEqual(null)
  })

  it('should accept a theme prop that\'s a plain object', () => {
    shallow(<ThemeProvider theme={{ main: 'black' }} />)
  })

  it('should render its child', () => {
    const child = (<p>Child!</p>)
    const renderedComp = shallow(
      <ThemeProvider theme={{ main: 'black' }}>
        { child }
      </ThemeProvider>
    )
    expect(renderedComp.contains(child)).toEqual(true)
  })

  it('should merge its theme with an outer theme', (done) => {
    const outerTheme = { main: 'black' }
    const innerTheme = { secondary: 'black' }
    // Setup Child
    class Child extends React.Component {
      componentWillMount() {
        this.context[CHANNEL](theme => {
          expect(theme).toEqual({ ...outerTheme, ...innerTheme })
          done()
        })
      }
      render() { return null }
    }
    Child.contextTypes = {
      [CHANNEL]: PropTypes.object,
    }

    render(
      <ThemeProvider theme={outerTheme}>
        <ThemeProvider theme={innerTheme}>
          <Child />
        </ThemeProvider>
      </ThemeProvider>
    )
  })

  it('should merge its theme with multiple outer themes', (done) => {
    const outerestTheme = { main: 'black' }
    const outerTheme = { main: 'blue' }
    const innerTheme = { secondary: 'black' }
    // Setup Child
    class Child extends React.Component {
      componentWillMount() {
        this.context[CHANNEL](theme => {
          expect(theme).toEqual({ ...outerestTheme, ...outerTheme, ...innerTheme })
          done()
        })
      }
      render() { return null }
    }
    Child.contextTypes = {
      [CHANNEL]: PropTypes.object,
    }

    render(
      <ThemeProvider theme={outerestTheme}>
        <ThemeProvider theme={outerTheme}>
          <ThemeProvider theme={innerTheme}>
            <Child />
          </ThemeProvider>
        </ThemeProvider>
      </ThemeProvider>
    )
  })

  it('should be able to render two independent themes', (done) => {
    const themes = {
      one: { main: 'black', secondary: 'red' },
      two: { main: 'blue', other: 'green' },
    }
    let childRendered = 0
    // Setup Child
    class Child extends React.Component {
      componentWillMount() {
        this.context[CHANNEL](theme => {
          // eslint-disable-next-line react/prop-types
          expect(theme).toEqual(themes[this.props.shouldHaveTheme])
          childRendered++ // eslint-disable-line no-plusplus
          if (childRendered === Object.keys(themes).length) {
            done()
          }
        })
      }
      render() { return null }
    }
    Child.contextTypes = {
      [CHANNEL]: PropTypes.object,
    }

    render(
      <div>
        <ThemeProvider theme={themes.one}>
          <Child shouldHaveTheme="one" />
        </ThemeProvider>
        <ThemeProvider theme={themes.two}>
          <Child shouldHaveTheme="two" />
        </ThemeProvider>
      </div>
    )
  })
})<|MERGE_RESOLUTION|>--- conflicted
+++ resolved
@@ -1,11 +1,7 @@
 // @flow
 /* eslint-disable react/no-multi-comp */
 import React from 'react'
-<<<<<<< HEAD
-=======
 import PropTypes from 'prop-types'
-import expect from 'expect'
->>>>>>> 53199194
 import { shallow, render } from 'enzyme'
 import ThemeProvider, { CHANNEL } from '../ThemeProvider'
 
