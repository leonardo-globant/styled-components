// @flow
import { Component, createElement, PropTypes } from 'react'

import validAttr from '../utils/validAttr'
import { CHANNEL } from './ThemeProvider'

import type { RuleSet, Target } from '../types'

/* eslint-disable react/prefer-stateless-function */
class AbstractStyledComponent extends Component {
  static isPrototypeOf: Function
  state: any
}

export default (ComponentStyle: any) => {
  const createStyledComponent = (target: Target, rules: RuleSet, parent?: Target) => {
    /* Handle styled(OtherStyledComponent) differently */
    const isStyledComponent = AbstractStyledComponent.isPrototypeOf(target)
    if (isStyledComponent) {
      return createStyledComponent(target.target, target.rules.concat(rules), target)
    }

    const isTag = typeof target === 'string'
    const componentStyle = new ComponentStyle(rules)
    const ParentComponent = parent || AbstractStyledComponent

    class StyledComponent extends ParentComponent {
      static rules: RuleSet
      static target: Target
      state: {
        theme: any,
        generatedClassName: string
      }
      unsubscribe: Function

      constructor() {
        super()
        this.state = {
          theme: {},
          generatedClassName: '',
        }
      }

      generateAndInjectStyles(theme: any, props: any) {
        const executionContext = Object.assign({}, props, { theme })
        return componentStyle.generateAndInjectStyles(executionContext)
      }

      componentWillMount() {
        // If there is a theme in the context, subscribe to the event emitter. This
        // is necessary due to pure components blocking context updates, this circumvents
        // that by updating when an event is emitted
        if (this.context[CHANNEL]) {
          const subscribe = this.context[CHANNEL]
          this.unsubscribe = subscribe(theme => {
            // This will be called once immediately
            const generatedClassName = this.generateAndInjectStyles(theme, this.props)
            this.setState({ theme, generatedClassName })
          })
        } else {
          const generatedClassName = this.generateAndInjectStyles({}, this.props)
          this.setState({ generatedClassName })
        }
      }

      componentWillUnmount() {
        if (this.unsubscribe) {
          this.unsubscribe()
        }
      }

      componentWillReceiveProps(nextProps: any) {
        const generatedClassName = this.generateAndInjectStyles(this.state.theme, nextProps)
        this.setState({ generatedClassName })
      }

      /* eslint-disable react/prop-types */
      render() {
        const { className, children, innerRef } = this.props
<<<<<<< HEAD
        const { generatedClassName } = this.state
=======
        const theme = this.state.theme || this.props.theme || {}
        const executionContext = Object.assign({}, this.props, { theme })
>>>>>>> 8759e17a

        const propsForElement = {}
        /* Don't pass through non HTML tags through to HTML elements */
        Object.keys(this.props)
          .filter(propName => !isTag || validAttr(propName))
          .forEach(propName => {
            propsForElement[propName] = this.props[propName]
          })
        propsForElement.className = [className, generatedClassName].filter(x => x).join(' ')
        if (innerRef) {
          propsForElement.ref = innerRef
        }

        return createElement(target, propsForElement, children)
      }
    }

    /* Used for inheritance */
    StyledComponent.rules = rules
    StyledComponent.target = target

    StyledComponent.displayName = isTag ? `styled.${target}` : `Styled(${target.displayName})`
    StyledComponent.contextTypes = {
      [CHANNEL]: PropTypes.func,
    }
    return StyledComponent
  }

  return createStyledComponent
}<|MERGE_RESOLUTION|>--- conflicted
+++ resolved
@@ -58,7 +58,10 @@
             this.setState({ theme, generatedClassName })
           })
         } else {
-          const generatedClassName = this.generateAndInjectStyles({}, this.props)
+          const generatedClassName = this.generateAndInjectStyles(
+            this.props.theme || {},
+            this.props
+          )
           this.setState({ generatedClassName })
         }
       }
@@ -70,19 +73,17 @@
       }
 
       componentWillReceiveProps(nextProps: any) {
-        const generatedClassName = this.generateAndInjectStyles(this.state.theme, nextProps)
+        const generatedClassName = this.generateAndInjectStyles(
+          this.state.theme || this.props.theme,
+          nextProps
+        )
         this.setState({ generatedClassName })
       }
 
       /* eslint-disable react/prop-types */
       render() {
         const { className, children, innerRef } = this.props
-<<<<<<< HEAD
         const { generatedClassName } = this.state
-=======
-        const theme = this.state.theme || this.props.theme || {}
-        const executionContext = Object.assign({}, this.props, { theme })
->>>>>>> 8759e17a
 
         const propsForElement = {}
         /* Don't pass through non HTML tags through to HTML elements */
