--- conflicted
+++ resolved
@@ -60,13 +60,8 @@
 
       /* eslint-disable react/prop-types */
       render() {
-<<<<<<< HEAD
-        const { className, children } = this.props
+        const { className, children, innerRef } = this.props
         const theme = this.state.theme || this.props.theme || {}
-=======
-        const { className, children, innerRef } = this.props
-        const theme = this.state.theme || {}
->>>>>>> 23b9caca
         const executionContext = Object.assign({}, this.props, { theme })
 
         const generatedClassName = componentStyle.generateAndInjectStyles(executionContext)
