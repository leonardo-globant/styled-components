--- conflicted
+++ resolved
@@ -283,17 +283,7 @@
         ]),
       }
 
-<<<<<<< HEAD
-      static displayName = displayName
-      static styledComponentId = styledComponentId
-      static attrs = attrs
-      static componentStyle = componentStyle
-      static target = target
-
       static withComponent(tag: Target) {
-=======
-      static withComponent(tag) {
->>>>>>> 95400160
         const { componentId: previousComponentId, ...optionsToCopy } = options
 
         const newComponentId =
