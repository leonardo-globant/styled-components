--- conflicted
+++ resolved
@@ -1,6 +1,8 @@
 // @flow
 
 import { createElement } from 'react'
+
+import type { Theme } from './ThemeProvider'
 
 import type { Theme } from './ThemeProvider'
 
@@ -108,17 +110,12 @@
       }
     }
 
-<<<<<<< HEAD
-    let displayName = isTag ? `styled.${target}` : `Styled(${target.displayName})`
+    let displayName = passedDisplayName || isTag ? `styled.${target}` : `Styled(${target.displayName})`
     const generateIdentifierFromDisplayName = (includeDisplayName: boolean) => {
-=======
-    let displayName = passedDisplayName || isTag ? `styled.${target}` : `Styled(${target.displayName})`
-    const generateIdentifierFromDisplayName = (hashOnly: boolean) => {
       if (identifier) {
         StyledComponent.identifier = identifier
         return
       }
->>>>>>> ad40aef5
       const nr = (identifiers[displayName] || 0) + 1
       identifiers[displayName] = nr
       const hash = componentStyle.generateName(displayName + nr)
