--- conflicted
+++ resolved
@@ -26,17 +26,6 @@
         .replace(escapeRegex, '-') // Replace all possible CSS selectors
         .replace(multiDashRegex, '-') // Replace multiple -- with single -
 
-<<<<<<< HEAD
-    class StyledComponent extends ParentComponent {
-      static rules: RuleSet
-      static target: Target
-      static contextTypes = ParentComponent.contextTypes
-
-      state = {
-        theme: null,
-        generatedClassName: '',
-      }
-=======
     const nr = (identifiers[displayName] || 0) + 1
     identifiers[displayName] = nr
 
@@ -56,7 +45,6 @@
       theme: null,
       generatedClassName: '',
     }
->>>>>>> 4c4e507e
 
     buildExecutionContext(theme: any, props: any) {
       const { attrs } = this.constructor
@@ -65,31 +53,6 @@
         return context
       }
 
-<<<<<<< HEAD
-      componentWillMount() {
-        // If there is a theme in the context, subscribe to the event emitter. This
-        // is necessary due to pure components blocking context updates, this circumvents
-        // that by updating when an event is emitted
-        if (this.context[CHANNEL]) {
-          const subscribe = this.context[CHANNEL]
-          this.unsubscribe = subscribe(nextTheme => {
-            // This will be called once immediately
-
-            // Props should take precedence over ThemeProvider, which should take precedence over
-            // defaultProps, but React automatically puts defaultProps on props.
-            const { defaultProps } = this.constructor
-            const isDefaultTheme = defaultProps && this.props.theme === defaultProps.theme
-            const theme = this.props.theme && !isDefaultTheme ? this.props.theme : nextTheme
-            const generatedClassName = this.generateAndInjectStyles(theme, this.props)
-            this.setState({ theme, generatedClassName })
-          })
-        } else {
-          const theme = this.props.theme || {}
-          const generatedClassName = this.generateAndInjectStyles(
-            theme,
-            this.props,
-          )
-=======
       this.attrs = Object.keys(attrs).reduce((acc, key) => {
         const attr = attrs[key]
         // eslint-disable-next-line no-param-reassign
@@ -126,7 +89,6 @@
           const isDefaultTheme = defaultProps && this.props.theme === defaultProps.theme
           const theme = this.props.theme && !isDefaultTheme ? this.props.theme : nextTheme
           const generatedClassName = this.generateAndInjectStyles(theme, this.props)
->>>>>>> 4c4e507e
           this.setState({ theme, generatedClassName })
         })
       } else {
@@ -139,16 +101,6 @@
       }
     }
 
-<<<<<<< HEAD
-      componentWillReceiveProps(nextProps: { theme?: Theme, [key: string]: any }) {
-        this.setState((oldState) => {
-          // Props should take precedence over ThemeProvider, which should take precedence over
-          // defaultProps, but React automatically puts defaultProps on props.
-          const { defaultProps } = this.constructor
-          const isDefaultTheme = defaultProps && nextProps.theme === defaultProps.theme
-          const theme = nextProps.theme && !isDefaultTheme ? nextProps.theme : oldState.theme
-          const generatedClassName = this.generateAndInjectStyles(theme, nextProps)
-=======
     componentWillReceiveProps(nextProps: { theme?: Theme, [key: string]: any }) {
       this.setState((oldState) => {
         // Props should take precedence over ThemeProvider, which should take precedence over
@@ -161,7 +113,6 @@
         return { theme, generatedClassName }
       })
     }
->>>>>>> 4c4e507e
 
     componentWillUnmount() {
       if (this.unsubscribe) {
@@ -188,31 +139,10 @@
         className,
       }
 
-<<<<<<< HEAD
-      render() {
-        const { className, children, innerRef } = this.props
-        const { generatedClassName } = this.state
-
-        const propsForElement = {}
-        /* Don't pass through non HTML tags through to HTML elements */
-        Object.keys(this.props)
-          .filter(propName => !isTag(target) || validAttr(propName))
-          .forEach(propName => {
-            propsForElement[propName] = this.props[propName]
-          })
-        propsForElement.className = [className, generatedClassName].filter(x => x).join(' ')
-        if (innerRef) {
-          propsForElement.ref = innerRef
-          if (isTag(target)) delete propsForElement.innerRef
-        }
-
-        return createElement(target, propsForElement, children)
-=======
       if (isStyledComponent(target)) {
         baseProps.innerRef = innerRef
       } else {
         baseProps.ref = innerRef
->>>>>>> 4c4e507e
       }
 
       const propsForElement = Object
@@ -259,9 +189,6 @@
       componentId,
     )
 
-<<<<<<< HEAD
-    StyledComponent.displayName = isTag(target) ? `styled.${target}` : `Styled(${(target.displayName || target.name || 'Component')})`
-=======
     class StyledComponent extends ParentComponent {
       static displayName = displayName
       static styledComponentId = componentId
@@ -280,7 +207,6 @@
         return StyledComponent.extendWith(target)
       }
     }
->>>>>>> 4c4e507e
 
     return StyledComponent
   }
