<<<<<<< HEAD
import { StyleSheet } from '../vendor/glamor/sheet'
=======
// @flow
import parse from '../vendor/postcss-safe-parser/parse'
import { StyleSheet } from '../vendor/glamor/sheet'
import postcssNested from '../vendor/postcss-nested'
>>>>>>> a6e591bf

import type { RuleSet } from '../types'
import flatten from '../utils/flatten'

const styleSheet = new StyleSheet({ speedy: false, maxLength: 40 })

export default class ComponentStyle {
  rules: RuleSet
  selector: ?string

  constructor(rules: RuleSet, selector: ?string) {
    this.rules = rules
    this.selector = selector
  }

  generateAndInject() {
    if (!styleSheet.injected) styleSheet.inject()
    let flatCSS = flatten(this.rules).join('')
    if (this.selector) {
      flatCSS = `${this.selector} {${flatCSS}\n}`
    }
    const root = parse(flatCSS)
    postcssNested(root)
    styleSheet.insert(root.toResult().css)
  }
}<|MERGE_RESOLUTION|>--- conflicted
+++ resolved
@@ -1,11 +1,7 @@
-<<<<<<< HEAD
-import { StyleSheet } from '../vendor/glamor/sheet'
-=======
 // @flow
 import parse from '../vendor/postcss-safe-parser/parse'
 import { StyleSheet } from '../vendor/glamor/sheet'
 import postcssNested from '../vendor/postcss-nested'
->>>>>>> a6e591bf
 
 import type { RuleSet } from '../types'
 import flatten from '../utils/flatten'
