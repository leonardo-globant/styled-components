// @flow

<<<<<<< HEAD
=======
declare var __DEV__: ?string;
>>>>>>> 39b70254
declare var SC_DISABLE_SPEEDY: ?boolean;

export const SC_ATTR = (typeof process !== 'undefined' && process.env.SC_ATTR) || 'data-styled';

export const SC_VERSION_ATTR = 'data-styled-version';

export const SC_STREAM_ATTR = 'data-styled-streamed';

export const IS_BROWSER = typeof window !== 'undefined' && 'HTMLElement' in window;

export const DISABLE_SPEEDY =
<<<<<<< HEAD
=======
  (typeof __DEV__ === 'boolean' && __DEV__) ||
>>>>>>> 39b70254
  (typeof SC_DISABLE_SPEEDY === 'boolean' && SC_DISABLE_SPEEDY) ||
  process.env.NODE_ENV !== 'production';

// Shared empty execution context when generating static styles
export const STATIC_EXECUTION_CONTEXT = {};<|MERGE_RESOLUTION|>--- conflicted
+++ resolved
@@ -1,9 +1,4 @@
 // @flow
-
-<<<<<<< HEAD
-=======
-declare var __DEV__: ?string;
->>>>>>> 39b70254
 declare var SC_DISABLE_SPEEDY: ?boolean;
 
 export const SC_ATTR = (typeof process !== 'undefined' && process.env.SC_ATTR) || 'data-styled';
@@ -15,10 +10,6 @@
 export const IS_BROWSER = typeof window !== 'undefined' && 'HTMLElement' in window;
 
 export const DISABLE_SPEEDY =
-<<<<<<< HEAD
-=======
-  (typeof __DEV__ === 'boolean' && __DEV__) ||
->>>>>>> 39b70254
   (typeof SC_DISABLE_SPEEDY === 'boolean' && SC_DISABLE_SPEEDY) ||
   process.env.NODE_ENV !== 'production';
 
