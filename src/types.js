--- conflicted
+++ resolved
@@ -12,13 +12,6 @@
 
 export type NameGenerator = (hash: number) => string
 
-<<<<<<< HEAD
-export type GlamorRule = { cssText: string }
-
-export interface GlamorInsertedRule {
-  appendRule(css: string): void
-}
-=======
 export type Flattener = (
   chunks: Array<Interpolation>,
   executionContext: ?Object
@@ -28,5 +21,4 @@
   rules: Array<Interpolation>,
   selector: ?string,
   prefix: ?string
-) => string
->>>>>>> 4c4e507e
+) => string