--- conflicted
+++ resolved
@@ -6,7 +6,7 @@
 
 ## Unreleased
 
-<<<<<<< HEAD
+
 - Add first-class support for objects:
 
   ```JS
@@ -14,9 +14,9 @@
     color: 'blue'
   })
   ```
-=======
+
 - Fix typo in console warning about multiple instances, by [@lucianbuzzo] (see [#1730](https://github.com/styled-components/styled-components/pull/1730))
->>>>>>> 261d1403
+
 
 - Make the multiple instance warning criteria a little more strict to avoid badgering people running unit tests ([see #1693](https://github.com/styled-components/styled-components/pull/1693))
 
