# Change Log

All notable changes to this project will be documented in this file. If a contribution does not have a mention next to it, [@geelen](https://github.com/geelen) or [@mxstbr](https://github.com/mxstbr) did it.

*The format is based on [Keep a Changelog](http://keepachangelog.com/) and this project adheres to [Semantic Versioning](http://semver.org/).*

## [Upcoming Major Release]

- Update css-to-react-native - you'll now need to add units to your React Native styles (see [css-to-react-native](https://github.com/styled-components/css-to-react-native/issues/20), [code mod](https://github.com/styled-components/styled-components-native-code-mod))
- Update stylis to latest version (see [#496](https://github.com/styled-components/styled-components/pull/496)).
- Added per-component class names (see [#227](https://github.com/styled-components/styled-components/pull/227)).
- Added the ability to override one component's styles from another.
- Injecting an empty class for each instance of a component.
<<<<<<< HEAD
- Added `attrs` constructor for passing extra attributes to the underlying element.
- Standardised `styled(Comp)` to work the same in all cases, rather than a special extension case where `Comp` is another Styled Component. `Comp.extend` now covers that case. (see [#518](https://github.com/styled-components/styled-components/pull/518)).
=======
- Added `attrs` constructor for passing extra attributes to the underlying element
- Added warnings for components generating a lot of classes, thanks to [@vdanchenkov](https://github.com/vdanchenkov). (see [#268](https://github.com/styled-components/styled-components/pull/268))  
>>>>>>> fd915270

## [Unreleased]

### Added

- Added the alias of `styled.Button` for react native. (see [#322](https://github.com/styled-components/styled-components/pull/322))

### Changed

- Converted to DangerJS - [@orta](https://github.com/orta)
- Updated all dependencies to latest semver, thanks [@amilajack](https://github.com/amilajack). (see [#324](https://github.com/styled-components/styled-components/pull/324))
- Fixed defaultProps theme overriding ThemeProvider theme, thanks to [@diegohaz](https://github.com/diegohaz). (see [#345](https://github.com/styled-components/styled-components/pull/345))
- Removed custom flowtype supressor in favour of default $FlowFixMe [@relekang](https://github.com/relekang). (see [#335](https://github.com/styled-components/styled-components/pull/335))
- Updated all demos to link to latest version [@relekang](https://github.com/relekang)
- Fixed SSR when no `styled-components` are rendered [@kristojorg](https://github.com/kristojorg). (see [#124](https://github.com/styled-components/styled-components/issues/124))

## [v1.2.1]

### Changed

- Fixed flowtype errors and added flow check to CI, thanks to [@relekang](https://github.com/relekang). (see [#319](https://github.com/styled-components/styled-components/pull/319))

## [v1.2.0]

### Added

- Added [`withTheme`](docs/api.md#withtheme) higher order component; thanks [@brunolemos](https://twitter.com/brunolemos). (see [#312] (https://github.com/styled-components/styled-components/pull/312))
- Added support for media queries, pseudo selectors and nesting in styles-as-objects. (see [#280](https://github.com/styled-components/styled-components/pull/280))

### Changed

- Do not pass innerRef to the component, thanks [@mkhazov](https://github.com/mkhazov). (see [#310](https://github.com/styled-components/styled-components/pull/310))
- Fixed prop changes not updating style on react native; thanks [@brunolemos](https://twitter.com/brunolemos). (see [#311](https://github.com/styled-components/styled-components/pull/311))
- Extract DOM shorthands, thanks [@philpl](https://github.com/philpl). (see [#172](https://github.com/styled-components/styled-components/pull/172))

## [v1.1.3]

### Changed

- Fixed theme changes in `ThemeProvider`s not re-rendering correctly, thanks [@k15a](https://github.com/k15a). (see [#264](https://github.com/styled-components/styled-components/pull/264))
- Fixed overriding theme through props, thanks [@k15a](https://github.com/k15a). (see [#295](https://github.com/styled-components/styled-components/pull/295))
- Removed `lodash` dependency in favor of small utility packages to knock down bundle size by ~0.5kB

## [v1.1.2]

### Added

- Add `// @flow` to files missing them and fix ThemeProvider types, thanks to [@relekang](https://github.com/relekang). (see [#225](https://github.com/styled-components/styled-components/pull/225))

### Changed

- Fixed setting the default theme via `defaultProps` and theme changes not re-rendering components with new styles, thanks to [@michalkvasnicak](https://github.com/michalkvasnicak). (see [#253](https://github.com/styled-components/styled-components/pull/253))
- Improve ReactNative style generation performance, thanks to [@sheepsteak](https://github.com/sheepsteak). (see [#171](https://github.com/styled-components/styled-components/pull/171))

## [v1.1.1]

### Changed

- Bumped `css-to-react-native` to `v1.0.3` to avoid floating points number bug.

## [v1.1.0]

### Added

- Expose API for Server Side rendering: `styleSheet.reset()` and `styleSheet.getCSS()`, thanks to [@thisguychris](https://github.com/thisguychris), (see [#214](https://github.com/styled-components/styled-components/pull/214)) fixes [#124](https://github.com/styled-components/styled-components/issues/124)
- Added support for deeply nested styles in ReactNative (e.g. `transform`), thanks [@jacobp100](https://github.com/jacobp100). (see [#139](https://github.com/styled-components/styled-components/pull/139))
- Added support for camelized style properties in ReactNative (e.g. `fontWeight`), thanks [@jacobp100](https://github.com/jacobp100). (see [#145](https://github.com/styled-components/styled-components/pull/145))
- Properly expose `flow` typings by adding a `flow:build` step and `flow` support docs, thanks to [@ryyppy](https://github.com/ryyppy). (see [#219](https://github.com/styled-components/styled-components/pull/219))

### Changed

- Converted Object.assign to spread operator, thanks to [@thisguychris](https://github.com/thisguychris). (see [#201](https://github.com/styled-components/styled-components/pull/201))
- Switched to using [inline-style-prefixer](https://github.com/rofrischmann/inline-style-prefixer) for our autoprefixing needs.
- Fixed IE10 compatibility, thanks to [@thisguychris](https://github.com/thisguychris). (see [#217](https://github.com/styled-components/styled-components/pull/217))

## [v1.0.11] - 2016-11-14

### Added

- Pass props to interpolated functions in React Native, thanks to [@haikyuu](https://github.com/haikyuu). (see [#190](https://github.com/styled-components/styled-components/pull/190))

### Changed

- Test coverage for `injectGlobal`, thanks to [@b_hough](https://github.com/bhough). (see [#36](https://github.com/styled-components/styled-components/issues/36))
- Added stricter flow type annotations, thanks to [@relekang](https://github.com/relekang) and [@ryyppy](https://github.com/ryyppy). (see [#148](https://github.com/styled-components/styled-components/pull/148))

## [v1.0.10] - 2016-10-28

### Changed

- Huge performance improvement by injecting styles outside of `render`, thanks to [@JamieDixon](https://github.com/JamieDixon). (see [#137](https://github.com/styled-components/styled-components/pull/137))

## [v1.0.9] - 2016-10-26

### Added

- Added ability to get ref to the inner (DOM) node of the styled component via `innerRef` prop, thanks to [@freiksenet](https://github.com/freiksenet). (see [#122](https://github.com/styled-components/styled-components/pull/122))
- Section in docs about the new `stylelint` support with [`stylelint-processor-styled-components`](https://github.com/styled-components/stylelint-processor-styled-components)

### Changed

- Fixed `theme` prop in `styledComponent` and `styledNativeComponent` so that it will properly inherit values for `theme` when `defaultProps` are set, thanks to [@bhough](https://github.com/bhough). (see [#136](https://github.com/styled-components/styled-components/pull/136))

## [v1.0.8] - 2016-10-18

### Added

- IE10 support, thanks to [@didierfranc](https://github.com/didierfranc)! (see [#119](https://github.com/styled-components/styled-components/pull/119))

### Changed

- Fixed `<ThemeProvider>` component hot reloading

## [v1.0.7] – 2016-10-18

### Added

- Documentation about integrating with an existing CSS codebase
- Support for CSS custom variables

### Changed

- Move react from dependencies to `peer–` & `devDependencies`, thanks to [@sheepsteak](https://github.com/sheepsteak)! (see [#93](https://github.com/styled-components/styled-components/pull/93))
- Fix cyclical dependency deadlock in `.es.js` bundle that forced us to revert v1.0.6, thanks to [@Rich-Harris](https://github.com/Rich-Harris)! (see [#100](https://github.com/styled-components/styled-components/pull/100))
- Refactored and added to e2e test suite

## [v1.0.6] - 2016-10-16 REVERTED

### Added

- `CHANGELOG.md` for tracking changes between versions
- Support for Internet Explorer by removing `Symbol` from the transpiled output
- `.es.js` bundle for Webpack v2 or Rollup users to take advantage of tree shaking, thanks to [@Rich-Harris](https://github.com/Rich-Harris)! (see [#96](https://github.com/styled-components/styled-components/pull/96))

### Changed

- Fixed inheritance of statics (like `defaultProps`) with `styled(StyledComponent)`, thanks to [@diegohaz](https://github.com/diegohaz)! (see [#90](https://github.com/styled-components/styled-components/pull/90))
- UMD bundle is now built with Rollup, which means a 22% reduction in size and a 60% reducing in parse time, thanks to [@Rich-Harris](https://github.com/Rich-Harris)! (see [#96](https://github.com/styled-components/styled-components/pull/96))

## [v1.0.5] - 2016-10-15

### Changed

- Fixed theming on ReactNative

## [v1.0.4] - 2016-10-15

### Changed

- Fixed compatibility with other react-broadcast-based systems (like `react-router` v4)

[Unreleased]: https://github.com/styled-components/styled-components/compare/v1.2.1...master
[v1.2.1]: https://github.com/styled-components/styled-components/compare/v1.2.0...v1.2.1
[v1.2.0]: https://github.com/styled-components/styled-components/compare/v1.1.3...v1.2.0
[v1.1.3]: https://github.com/styled-components/styled-components/compare/v1.1.2...v1.1.3
[v1.1.2]: https://github.com/styled-components/styled-components/compare/v1.1.1...v1.1.2
[v1.1.1]: https://github.com/styled-components/styled-components/compare/v1.1.0...v1.1.1
[v1.1.0]: https://github.com/styled-components/styled-components/compare/v1.0.11...v1.1.0
[v1.0.11]: https://github.com/styled-components/styled-components/compare/v1.0.10...v1.0.11
[v1.0.10]: https://github.com/styled-components/styled-components/compare/v1.0.9...v1.0.10
[v1.0.9]: https://github.com/styled-components/styled-components/compare/v1.0.8...v1.0.9
[v1.0.8]: https://github.com/styled-components/styled-components/compare/v1.0.7...v1.0.8
[v1.0.7]: https://github.com/styled-components/styled-components/compare/v1.0.6...v1.0.7
[v1.0.6]: https://github.com/styled-components/styled-components/compare/v1.0.5...v1.0.6
[v1.0.5]: https://github.com/styled-components/styled-components/compare/v1.0.4...v1.0.5
[v1.0.4]: https://github.com/styled-components/styled-components/compare/v1.0.3...v1.0.4<|MERGE_RESOLUTION|>--- conflicted
+++ resolved
@@ -11,13 +11,9 @@
 - Added per-component class names (see [#227](https://github.com/styled-components/styled-components/pull/227)).
 - Added the ability to override one component's styles from another.
 - Injecting an empty class for each instance of a component.
-<<<<<<< HEAD
-- Added `attrs` constructor for passing extra attributes to the underlying element.
+- Added `attrs` constructor for passing extra attributes to the underlying element
+- Added warnings for components generating a lot of classes, thanks to [@vdanchenkov](https://github.com/vdanchenkov). (see [#268](https://github.com/styled-components/styled-components/pull/268))
 - Standardised `styled(Comp)` to work the same in all cases, rather than a special extension case where `Comp` is another Styled Component. `Comp.extend` now covers that case. (see [#518](https://github.com/styled-components/styled-components/pull/518)).
-=======
-- Added `attrs` constructor for passing extra attributes to the underlying element
-- Added warnings for components generating a lot of classes, thanks to [@vdanchenkov](https://github.com/vdanchenkov). (see [#268](https://github.com/styled-components/styled-components/pull/268))  
->>>>>>> fd915270
 
 ## [Unreleased]
 
