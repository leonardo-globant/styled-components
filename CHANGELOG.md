# Changelog

All notable changes to this project will be documented in this file. If a contribution does not have a mention next to it, [@geelen](https://github.com/geelen) or [@mxstbr](https://github.com/mxstbr) did it.

*The format is based on [Keep a Changelog](http://keepachangelog.com/) and this project adheres to [Semantic Versioning](http://semver.org/).*

## Unreleased

<<<<<<< HEAD
- Add warning if there are several instances of `styled-components` initialized on the page (see [#1412](https://github.com/styled-components/styled-components/pull/1412))
=======
- Add `target` prop to `StyleSheetManager` component to enable specifying where style tags should render (see [#1491](https://github.com/styled-components/styled-components/pull/1491))

## [v3.1.6] - 2018-02-03

- Bugfix for the last style tag sometimes being emitted multiple times during streaming ([see #1479](https://github.com/styled-components/styled-components/pull/1479))

- Bugfix for speedy mode rehydration and added handling for out-of-order style injection ([see #1482](https://github.com/styled-components/styled-components/pull/1482))

## [v3.1.5] - 2018-02-01

- Apply a workaround to re-enable "speedy" mode for IE/Edge ([see #1468](https://github.com/styled-components/styled-components/pull/1468))

- Fix memory leak in the server-side streaming logic ([see #1475](https://github.com/styled-components/styled-components/pull/1475))

## [v3.1.4] - 2018-01-29
>>>>>>> 77dc22d7

- Disable "speedy" mode for IE and Edge. There seems to be some incompatibility with how the `insertRule` API functions in their rendering stack compared to the other vendors. (see [#1465](https://github.com/styled-components/styled-components/pull/1465))

## [v3.1.3] - 2018-01-29

- Disable "speedy" mode for non-production environments, fixes `jest-styled-components` compatibility (see [#1460](https://github.com/styled-components/styled-components/pull/1460))

## [v3.1.1] - 2018-01-29

- Hotfix for importing in ReactNative, thanks to [@vvasilev-](https://github.com/vvasilev-) (see [#1455](https://github.com/styled-components/styled-components/pull/1455))

## [v3.1.0] - 2018-01-29

- Compile out error messages for production builds (see [#1445](https://github.com/styled-components/styled-components/pull/1445))
- Use much faster CSS injection in the browser, by [@schwers](https://github.com/schwers) and [@philpl](https://github.com/philpl) (see [#1208](https://github.com/styled-components/styled-components/pull/1208))
- Add support for streaming server-side rendering, by [@probablyup](https://github.com/probablyup) (see [#1430](https://github.com/styled-components/styled-components/pull/1430))

## [v3.0.2] - 2018-01-22

- Add secret internals for jest-styled-components (do not use or you will be haunted by spooky ghosts :ghost:) (see [#1438](https://github.com/styled-components/styled-components/pull/1438))

## [v3.0.1] - 2018-01-22

- Add support for SafeAreaView when using styled-components in a React Native project (see [#1339](https://github.com/styled-components/styled-components/pull/1339))

- Remove support for deprecated Navigator when using styled-components in a React Native project (see [#1339](https://github.com/styled-components/styled-components/pull/1339))

- Ship flat bundles for each possible entry, thanks to [@Andarist](https://github.com/Andarist) (see [#1362](https://github.com/styled-components/styled-components/pull/1362))

- Add ESLint precommit hook, thanks to [@lukebelliveau](https://github.com/lukebelliveau) (see [#1393](https://github.com/styled-components/styled-components/pull/1393))

- Fixed nested themes not being republished on outer theme changes, thanks to [@Andarist](https://github.com/Andarist) (see [#1382](https://github.com/styled-components/styled-components/pull/1382))

- Add warning if you've accidently imported 'styled-components' on React Native instead of 'styled-components/native', thanks to [@tazsingh](https://github.com/tazsingh) and [@gribnoysup](https://github.com/gribnoysup) (see [#1391](https://github.com/styled-components/styled-components/pull/1391) and [#1394](https://github.com/styled-components/styled-components/pull/1394))

- Fixed bug where `innerRef` could be passed as undefined to components when using withTheme. This could cause issues when using prop spread within the component (e.g. `{...this.props}`), because React will still warn you about using a non-dom prop even though it's undefined. (see [#1414](https://github.com/styled-components/styled-components/pull/1414))

- Expose `isStyledComponent` utility as a named export. This functionality is useful in some edge cases, such as knowing whether or not to use `innerRef` vs `ref` and detecting if a component class needs to be wrapped such that it can be used in a component selector. (see [#1418](https://github.com/styled-components/styled-components/pull/1418/))

- Remove trailing commas on function arguments (not compatible with ES5 JS engines)

- Ship source maps ([see #1425](https://github.com/styled-components/styled-components/pull/1425))

- Upgrade test suites to run against react v16 ([see #1426](https://github.com/styled-components/styled-components/pull/1426))

- Streaming rendering support (requires React 16, [see #1430](https://github.com/styled-components/styled-components/pull/1430))

## [v2.4.0] - 2017-12-22

- remove some extra information from the generated hash that can differ between build environments ([see #1381](https://github.com/styled-components/styled-components/pull/1381))

## [v2.3.3] - 2017-12-20

- Fix the attr filtering optimization removed in v2.3.2; bundle size improvement, thanks to [@probablyup](https://github.com/probablyup) (see [#1377](https://github.com/styled-components/styled-components/pull/1377))
- Move last bits of docs from the README to the website, thanks to [@Carryon](https://github.com/Carryon), [@SaraVieira](https://github.com/SaraVieira) and [@JamesJefferyUK](https://github.com/JamesJefferyUK)

## [v2.3.2] - 2017-12-19

- Hotfix a bug in the attr filtering in v2.3.1 (see [#1372](https://github.com/styled-components/styled-components/pull/1371))

## [v2.3.1] - 2017-12-19

- Create styled-components badge, thanks to [@iRoachie](https://github.com/iRoachie) (see [#1363](https://github.com/styled-components/styled-components/issues/1363))
- Library size reductions, thanks to [@probablyup](https://github.com/probablyup) (see [#1365](https://github.com/styled-components/styled-components/pull/1365))
- Add Prettier, thanks to [@existentialism](https://github.com/existentialism) (see [#593](https://github.com/styled-components/styled-components/pull/593))
- Fix unminified UMD build, thanks to [@maciej-ka](https://github.com/maciej-ka) (see [#1355](https://github.com/styled-components/styled-components/issues/1355))
- Update the contribution and community guidelines, see the [CONTRIBUTING.md](./CONTRIBUTING.md)

## [v2.3.0] - 2017-12-15

- Add development sandbox to repo for easier contributing, thanks to [@gribnoysup](https://github.com/gribnoysup) (see [#1257](https://github.com/styled-components/styled-components/pull/1257))
- Add basic support for style objects in the Typescript definitions, thanks to [@nbostrom](https://github.com/nbostrom) (see [#1123](https://github.com/styled-components/styled-components/pull/1123))
- Fix ref warning using withTheme HOC and stateless function components, thanks to [@MatthieuLemoine](https://github.com/MatthieuLemoine) (see [#1205](https://github.com/styled-components/styled-components/pull/1205))
- Consistently escape displayNames when creating `componentId`, thanks to [@evan-scott-zocdoc](https://github.com/evan-scott-zocdoc) (see [#1313](https://github.com/styled-components/styled-components/pull/1313))
- Better issue template (see [#1342](https://github.com/styled-components/styled-components/pull/1342))

## [v2.2.4] - 2017-11-29

- Disable static styles caching when hot module replacement is enabled.
- Bump minimum `stylis` version to 3.4.0, adjust the semver caret target (see [#1296](https://github.com/styled-components/styled-components/pull/1296))

## [v2.2.3] - 2017-10-29

- Fix incorrect StyledNativeComponent#componentWillReceiveProps implementation (see [#1276](https://github.com/styled-components/styled-components/pull/1276))

## [v2.2.2] - 2017-10-24

- Prevent `withTheme` HOC from breaking when passing a theme from `defaultProps`, thanks to [@kutyel](https://github.com/kutyel) (see [#1130](https://github.com/styled-components/styled-components/pull/1130))
- Refactor out theme logic in StyledComponent's componentWillMount & componentWillReceiveProps (see [#1130](https://github.com/styled-components/styled-components/issues/1130))
- Add onReset to valid react props list (see [#1234](https://github.com/styled-components/styled-components/pull/1234))
- Add support for ServerStyleSheet PropType in both StyleSheetManager and StyledComponent (see [#1245](https://github.com/styled-components/styled-components/pull/1245))
- Prevent component styles from being static if `attrs` are dynamic (see [#1219](https://github.com/styled-components/styled-components/pull/1219))
- Changed 'too many classes' error to recommend attrs for frequently changed styles (see [#1213](https://github.com/styled-components/styled-components/pull/1213))

## [v2.2.1] - 2017-10-04

- Cache static classnames in browser environments, thanks to [@schwers](https://github.com/schwers) (see [#1069]https://github.com/styled-components/styled-components/pull/1069))
- Move the list of libraries built with styled-components to [`awesome-styled-components`](https://github.com/styled-components/awesome-styled-components), thanks to [@romellogood](https://github.com/romellogood) (see [#1203](https://github.com/styled-components/styled-components/pull/1203))
- Don't emit empty rules like from interpolations, thanks to [@wmertens](https://github.com/wmertens) (see [#1149](https://github.com/styled-components/styled-components/pull/1149))

## [v2.2.0] - 2017-09-27

- Fixed downstream minification issue with replacing `process` (see [#1150](https://github.com/styled-components/styled-components/pull/1150))
- Fixed nonce missing from global styles (see [#1088](https://github.com/styled-components/styled-components/pull/1088))
- Improve component mount and unmount performance with changes to `createBroadcast`. Deprecates usage of `CHANNEL` as a function, will be update to `CHANNEL_NEXT`'s propType in a future version. (see [#1048](https://github.com/styled-components/styled-components/pull/1048))
- Fixed comments in react-native (see [#1041](https://github.com/styled-components/styled-components/pull/1041))
- Add support for the `__webpack_nonce__` CSP attribute (see [#1022](https://github.com/styled-components/styled-components/pull/1022) and [#1043](https://github.com/styled-components/styled-components/pull/1043))
- Add react-native `ImageBackground` alias (see [#1028](https://github.com/styled-components/styled-components/pull/1028))
- Refactor variable in generateAlphabeticName.js (see [#1040](https://github.com/styled-components/styled-components/pull/1040))
- Enable the Node environment for SSR tests, switch some output verification to snapshot testing (see [#1023](https://github.com/styled-components/styled-components/pull/1023))
- Add .extend and .withComponent deterministic ID generation (see [#1044](https://github.com/styled-components/styled-components/pull/1044))
- Add `marquee` tag to domElements (see [#1167](https://github.com/styled-components/styled-components/pull/1167))

## [v2.1.1] - 2017-07-03

- Upgrade stylis to 2.3 and use constructor to fix bugs with multiple libs using stylis simultaneously (see [#962](https://github.com/styled-components/styled-components/pull/962))

## [v2.1.0] - 2017-06-15

- Added missing v2.0 APIs to TypeScript typings, thanks to [@patrick91](https://github.com/patrick91), [@igorbek](https://github.com/igorbek) (see [#837](https://github.com/styled-components/styled-components/pull/837), [#882](https://github.com/styled-components/styled-components/pull/882))
- Added [`react-primitives`](https://github.com/lelandrichardson/react-primitives) target, thanks to [@mathieudutour](https://github.com/mathieudutour) (see [#904](https://github.com/styled-components/styled-components/pull/904)
- Various minor fixes: [#886](https://github.com/styled-components/styled-components/pull/886), [#898](https://github.com/styled-components/styled-components/pull/898), [#902](https://github.com/styled-components/styled-components/pull/902), [#915](https://github.com/styled-components/styled-components/pull/915)

## [v2.0.1] - 2017-06-07

- Fixed `extend` not working with 3 or more inheritances, thanks to [@brunolemos](https://twitter.com/brunolemos). (see [#871](https://github.com/styled-components/styled-components/pull/871))
- Added a test for `withComponent` followed by `attrs`, thanks to [@btmills](https://github.com/btmills). (see [#851](https://github.com/styled-components/styled-components/pull/851))
- Fix Flow type signatures for compatibility with Flow v0.47.0 (see [#840](https://github.com/styled-components/styled-components/pull/840))
- Upgraded stylis to v3.0. (see [#829](https://github.com/styled-components/styled-components/pull/829) and [#876](https://github.com/styled-components/styled-components/pull/876))
- Remove dead code used previously for auto-prefixing. (see [#881](https://github.com/styled-components/styled-components/pull/881))

## [v2.0.0] - 2017-05-25

- Update css-to-react-native - you'll now need to add units to your React Native styles (see [css-to-react-native](https://github.com/styled-components/css-to-react-native/issues/20), [code mod](https://github.com/styled-components/styled-components-native-code-mod))
- Update stylis to latest version (see [#496](https://github.com/styled-components/styled-components/pull/496)).
- Added per-component class names (see [#227](https://github.com/styled-components/styled-components/pull/227)).
- Added the ability to override one component's styles from another.
- Injecting an empty class for each instance of a component in development.
- Added `attrs` constructor for passing extra attributes/properties to the underlying element.
- Added warnings for components generating a lot of classes, thanks to [@vdanchenkov](https://github.com/vdanchenkov). (see [#268](https://github.com/styled-components/styled-components/pull/268))
- Standardised `styled(Comp)` to work the same in all cases, rather than a special extension case where `Comp` is another Styled Component. `Comp.extend` now covers that case. (see [#518](https://github.com/styled-components/styled-components/pull/518)).
- Added `Comp.withComponent(Other)` to allow cloning of an existing SC with a new tag. (see [#814](https://github.com/styled-components/styled-components/pull/814).
- Added a separate `no-parser` entrypoint for preprocessed CSS, which doesn't depend on stylis. The preprocessing is part of our babel plugin. (see [babel-plugin-styled-components/#26](https://github.com/styled-components/babel-plugin-styled-components/pull/26))
- Fix defaultProps used instead of ThemeProvider on first render [@k15a](https://github.com/k15a), restored.
- Refactor StyledComponent for performance optimization.
- Prevent leakage of the `innerRef` prop to wrapped child; under the hood it is converted into a normal React `ref`. (see [#592](https://github.com/styled-components/styled-components/issues/592))
- Pass `innerRef` through to wrapped Styled Components, so that it refers to the actual DOM node. (see [#629](https://github.com/styled-components/styled-components/issues/629))
- Added a dedicated Server-Side-Rendering API, with optimised rehydration on the client. Keys are now sequential.
- Add hoisting static (non-React) properties for withTheme HOC, thanks to [@brunolemos](https://github.com/brunolemos). (See [#712](https://github.com/styled-components/styled-components/pull/712))
- Add `innerRef` support to `withTheme` HOC. (see [#710](https://github.com/styled-components/styled-components/pull/710))
- Switch to babel-preset-env. (see [#717](https://github.com/styled-components/styled-components/pull/717))
- Update StyledNativeComponent to match StyledComponent implementation.
- Fix Theme context for StyledComponent for IE <10. (see [#807](https://github.com/styled-components/styled-components/pull/807))
- Restore `setNativeProps` in StyledNativeComponent, thanks to [@MatthieuLemoine](https://github.com/MatthieuLemoine). (see [#764](https://github.com/styled-components/styled-components/pull/764))
- Fix `ref` being passed to Stateless Functional Components in StyledNativeComponent. (see [#828](https://github.com/styled-components/styled-components/pull/828))
- Add `displayName` to `componentId` when both are present (see [#821](https://github.com/styled-components/styled-components/pull/821))
- Test node 8.x as well in travis (see [#1153](https://github.com/styled-components/styled-components/pull/1153))

## [v1.4.6] - 2017-05-02

### Added

- Support for jsdom and other browsers that do not implement [ownerNode](https://developer.mozilla.org/en-US/docs/Web/API/StyleSheet/ownerNode), thanks to [@zvictor](https://github.com/zvictor)

### Changed

- Upgrade `babel-plugin-flow-react-proptypes` to version 2.1.3, fixing prop-types warnings; thanks to [@EnoahNetzach](https://github.com/EnoahNetzach)

## [v1.4.5] - 2017-04-14

### Changed

- Migrated from the deprecated `React.PropTypes` to the `prop-types` package, thanks to [@YasserKaddour](https://github.com/YasserKaddour). (see [#668](https://github.com/styled-components/styled-components/pull/668))
- Add FlatList, SectionList & VirtualizedList support, thanks to @Kureev(https://github.com/Kureev). (see [#662](https://github.com/styled-components/styled-components/pull/662))
- Removed dependency on `glamor` and migrated remaining references to the internal vendored `glamor` module. (see [#663](https://github.com/styled-components/styled-components/pull/663))
- Fix missing autoprefixing on GlobalStyle model. (see [#702](https://github.com/styled-components/styled-components/pull/702))
- Better support for `keyframes` on older iOS/webkit browsers (see [#720](https://github.com/styled-components/styled-components/pull/720))

## [v1.4.4] — 2017-03-01

### Changed

- Improve theming support in TypeScript, thanks to [@patrick91](https://github.com/patrick91). (see [#460](https://github.com/styled-components/styled-components/pull/460))
- Add TypeScript definitions for `withTheme`, thanks to [@patrick91](https://github.com/patrick91). (see [#521](https://github.com/styled-components/styled-components/pull/521))
- Exclude test files from `npm`, thanks to [@Amwam](https://github.com/Amwam). (see [#464](https://github.com/styled-components/styled-components/pull/464))
- Change the default `displayName` to `styled(Component)`, thanks to [@k15a](https://github.com/k15a). (see [#470](https://github.com/styled-components/styled-components/pull/470))

## [v1.4.3] - 2017-02-04

### Changed

- Improve TypeScript typings, thanks to [@igorbek](https://github.com/igorbek). (see [#428](https://github.com/styled-components/styled-components/pull/428) and [#432](https://github.com/styled-components/styled-components/pull/432))
- Fix SSR bug introduced in v1.4.2, thanks to [@xcoderzach](https://github.com/xcoderzach). (see [#440](https://github.com/styled-components/styled-components/pull/440))
- Fix defaultProps used instead of ThemeProvider on first render [@k15a](https://github.com/k15a). ([#450](https://github.com/styled-components/styled-components/pull/450))
- displayName will now default to `Styled(Component)` [@k15a](https://github.com/k15a)

## [v1.4.2] - 2017-01-28

### Changed

- Fix performance issue when using `@font-face` by creating a separate `style` tag for global styles, thanks to [@xcoderzach](https://github.com/xcoderzach). (see [#415](https://github.com/styled-components/styled-components/pull/415))

## [v1.4.1] - 2017-01-27

### Changed

- Fix ReactNative throwing an error, thanks to [@lukehedger](https://github.com/lukehedger). (see [#414](https://github.com/styled-components/styled-components/pull/414))

## [v1.4.0] - 2017-01-25

### Added

- TypeScript support, thanks to [@patrick91](https://github.com/patrick91). (see [#152](https://github.com/styled-components/styled-components/pull/152))

## [v1.3.1] - 2017-01-18

### Changed

- Fix `<Styled(undefined)>` in React Developer Tools, thanks to [@iamssen](https://github.com/iamssen). (see [#383](https://github.com/styled-components/styled-components/pull/383))
- Fix themes support in IE <= 10, thanks to [@saschagehlich](https://github.com/saschagehlich). (see [#379](https://github.com/styled-components/styled-components/pull/379))
- Fixed Touchable not recognising styled components as ReactNative components, thanks to [@michalkvasnicak](https://github.com/michalkvasnicak). (see [#372](https://github.com/styled-components/styled-components/pull/372))

## [v1.3.0]

### Added

- Added `styled.Button` alias for ReactNative, thanks to [@Ginhing](https://github.com/Ginhing). (see [#322](https://github.com/styled-components/styled-components/pull/322))

### Changed

- Fix regression from previous release and only delete `innerRef` if it is being passed down to native elements, thanks to [@IljaDaderko](https://github.com/IljaDaderko). (see [#368](https://github.com/styled-components/styled-components/pull/368))
- Fixed defaultProps theme overriding ThemeProvider theme, thanks to [@diegohaz](https://github.com/diegohaz). (see [#345](https://github.com/styled-components/styled-components/pull/345))
- Removed custom flowtype suppressor in favour of default `$FlowFixMe` [@relekang](https://github.com/relekang). (see [#335](https://github.com/styled-components/styled-components/pull/335))
- Updated all dependencies to latest semver, thanks to [@amilajack](https://github.com/amilajack). (see [#324](https://github.com/styled-components/styled-components/pull/324))
- Updated all demos to link to latest version, thanks to [@relekang](https://github.com/relekang). (see [#350](https://github.com/styled-components/styled-components/pull/350))
- Converted to DangerJS, thanks to [@orta](https://github.com/orta). (see [#169](https://github.com/styled-components/styled-components/pull/169))

## [v1.2.1]

### Changed

- Fixed flowtype errors and added flow check to CI, thanks to [@relekang](https://github.com/relekang). (see [#319](https://github.com/styled-components/styled-components/pull/319))

## [v1.2.0]

### Added

- Added [`withTheme`](docs/api.md#withtheme) higher order component; thanks [@brunolemos](https://twitter.com/brunolemos). (see [#312] (https://github.com/styled-components/styled-components/pull/312))
- Added support for media queries, pseudo selectors and nesting in styles-as-objects. (see [#280](https://github.com/styled-components/styled-components/pull/280))

### Changed

- Do not pass innerRef to the component, thanks [@mkhazov](https://github.com/mkhazov). (see [#310](https://github.com/styled-components/styled-components/pull/310))
- Fixed prop changes not updating style on react native; thanks [@brunolemos](https://twitter.com/brunolemos). (see [#311](https://github.com/styled-components/styled-components/pull/311))
- Extract DOM shorthands, thanks [@philpl](https://github.com/philpl). (see [#172](https://github.com/styled-components/styled-components/pull/172))

## [v1.1.3]

### Changed

- Fixed theme changes in `ThemeProvider`s not re-rendering correctly, thanks [@k15a](https://github.com/k15a). (see [#264](https://github.com/styled-components/styled-components/pull/264))
- Fixed overriding theme through props, thanks [@k15a](https://github.com/k15a). (see [#295](https://github.com/styled-components/styled-components/pull/295))
- Removed `lodash` dependency in favor of small utility packages to knock down bundle size by ~0.5kB

## [v1.1.2]

### Added

- Add `// @flow` to files missing them and fix ThemeProvider types, thanks to [@relekang](https://github.com/relekang). (see [#225](https://github.com/styled-components/styled-components/pull/225))

### Changed

- Fixed setting the default theme via `defaultProps` and theme changes not re-rendering components with new styles, thanks to [@michalkvasnicak](https://github.com/michalkvasnicak). (see [#253](https://github.com/styled-components/styled-components/pull/253))
- Improve ReactNative style generation performance, thanks to [@sheepsteak](https://github.com/sheepsteak). (see [#171](https://github.com/styled-components/styled-components/pull/171))

## [v1.1.1]

### Changed

- Bumped `css-to-react-native` to `v1.0.3` to avoid floating points number bug.

## [v1.1.0]

### Added

- Expose API for Server Side rendering: `styleSheet.reset()` and `styleSheet.getCSS()`, thanks to [@thisguychris](https://github.com/thisguychris), (see [#214](https://github.com/styled-components/styled-components/pull/214)) fixes [#124](https://github.com/styled-components/styled-components/issues/124)
- Added support for deeply nested styles in ReactNative (e.g. `transform`), thanks [@jacobp100](https://github.com/jacobp100). (see [#139](https://github.com/styled-components/styled-components/pull/139))
- Added support for camelized style properties in ReactNative (e.g. `fontWeight`), thanks [@jacobp100](https://github.com/jacobp100). (see [#145](https://github.com/styled-components/styled-components/pull/145))
- Properly expose `flow` typings by adding a `flow:build` step and `flow` support docs, thanks to [@ryyppy](https://github.com/ryyppy). (see [#219](https://github.com/styled-components/styled-components/pull/219))

### Changed

- Converted Object.assign to spread operator, thanks to [@thisguychris](https://github.com/thisguychris). (see [#201](https://github.com/styled-components/styled-components/pull/201))
- Switched to using [inline-style-prefixer](https://github.com/rofrischmann/inline-style-prefixer) for our autoprefixing needs.
- Fixed IE10 compatibility, thanks to [@thisguychris](https://github.com/thisguychris). (see [#217](https://github.com/styled-components/styled-components/pull/217))

## [v1.0.11] - 2016-11-14

### Added

- Pass props to interpolated functions in React Native, thanks to [@haikyuu](https://github.com/haikyuu). (see [#190](https://github.com/styled-components/styled-components/pull/190))

### Changed

- Test coverage for `injectGlobal`, thanks to [@b_hough](https://github.com/bhough). (see [#36](https://github.com/styled-components/styled-components/issues/36))
- Added stricter flow type annotations, thanks to [@relekang](https://github.com/relekang) and [@ryyppy](https://github.com/ryyppy). (see [#148](https://github.com/styled-components/styled-components/pull/148))

## [v1.0.10] - 2016-10-28

### Changed

- Huge performance improvement by injecting styles outside of `render`, thanks to [@JamieDixon](https://github.com/JamieDixon). (see [#137](https://github.com/styled-components/styled-components/pull/137))

## [v1.0.9] - 2016-10-26

### Added

- Added ability to get ref to the inner (DOM) node of the styled component via `innerRef` prop, thanks to [@freiksenet](https://github.com/freiksenet). (see [#122](https://github.com/styled-components/styled-components/pull/122))
- Section in docs about the new `stylelint` support with [`stylelint-processor-styled-components`](https://github.com/styled-components/stylelint-processor-styled-components)

### Changed

- Fixed `theme` prop in `styledComponent` and `styledNativeComponent` so that it will properly inherit values for `theme` when `defaultProps` are set, thanks to [@bhough](https://github.com/bhough). (see [#136](https://github.com/styled-components/styled-components/pull/136))

## [v1.0.8] - 2016-10-18

### Added

- IE10 support, thanks to [@didierfranc](https://github.com/didierfranc)! (see [#119](https://github.com/styled-components/styled-components/pull/119))

### Changed

- Fixed `<ThemeProvider>` component hot reloading

## [v1.0.7] – 2016-10-18

### Added

- Documentation about integrating with an existing CSS codebase
- Support for CSS custom variables

### Changed

- Move react from dependencies to `peer–` & `devDependencies`, thanks to [@sheepsteak](https://github.com/sheepsteak)! (see [#93](https://github.com/styled-components/styled-components/pull/93))
- Fix cyclical dependency deadlock in `.es.js` bundle that forced us to revert v1.0.6, thanks to [@Rich-Harris](https://github.com/Rich-Harris)! (see [#100](https://github.com/styled-components/styled-components/pull/100))
- Refactored and added to e2e test suite

## [v1.0.6] - 2016-10-16 REVERTED

### Added

- `CHANGELOG.md` for tracking changes between versions
- Support for Internet Explorer by removing `Symbol` from the transpiled output
- `.es.js` bundle for Webpack v2 or Rollup users to take advantage of tree shaking, thanks to [@Rich-Harris](https://github.com/Rich-Harris)! (see [#96](https://github.com/styled-components/styled-components/pull/96))

### Changed

- Fixed inheritance of statics (like `defaultProps`) with `styled(StyledComponent)`, thanks to [@diegohaz](https://github.com/diegohaz)! (see [#90](https://github.com/styled-components/styled-components/pull/90))
- UMD bundle is now built with Rollup, which means a 22% reduction in size and a 60% reducing in parse time, thanks to [@Rich-Harris](https://github.com/Rich-Harris)! (see [#96](https://github.com/styled-components/styled-components/pull/96))

## [v1.0.5] - 2016-10-15

### Changed

- Fixed theming on ReactNative

## [v1.0.4] - 2016-10-15

### Changed

- Fixed compatibility with other react-broadcast-based systems (like `react-router` v4)

[Unreleased]: https://github.com/styled-components/styled-components/compare/v3.1.6...master
[v3.1.6]: https://github.com/styled-components/styled-components/compare/v3.1.5...v3.1.6
[v3.1.5]: https://github.com/styled-components/styled-components/compare/v3.1.4...v3.1.5
[v3.1.4]: https://github.com/styled-components/styled-components/compare/v3.1.3...v3.1.4
[v3.1.3]: https://github.com/styled-components/styled-components/compare/v3.1.1...v3.1.3
[v3.1.1]: https://github.com/styled-components/styled-components/compare/v3.1.0...v3.1.1
[v3.1.0]: https://github.com/styled-components/styled-components/compare/v3.0.2...v3.1.0
[v3.0.2]: https://github.com/styled-components/styled-components/compare/v3.0.1...v3.0.2
[v3.0.1]: https://github.com/styled-components/styled-components/compare/v2.4.0...v3.0.1
[v2.4.0]: https://github.com/styled-components/styled-components/compare/v2.3.3...v2.4.0
[v2.3.3]: https://github.com/styled-components/styled-components/compare/v2.3.2...v2.3.3
[v2.3.2]: https://github.com/styled-components/styled-components/compare/v2.3.1...v2.3.2
[v2.3.1]: https://github.com/styled-components/styled-components/compare/v2.3.0...v2.3.1
[v2.3.0]: https://github.com/styled-components/styled-components/compare/v2.2.4...v2.3.0
[v2.2.4]: https://github.com/styled-components/styled-components/compare/v2.2.3...v2.2.4
[v2.2.3]: https://github.com/styled-components/styled-components/compare/v2.2.2...v2.2.3
[v2.2.2]: https://github.com/styled-components/styled-components/compare/v2.2.1...v2.2.2
[v2.2.1]: https://github.com/styled-components/styled-components/compare/v2.2.0...v2.2.1
[v2.2.0]: https://github.com/styled-components/styled-components/compare/v2.1.1...v2.2.0
[v2.1.2]: https://github.com/styled-components/styled-components/compare/v2.1.1...v2.1.2
[v2.1.1]: https://github.com/styled-components/styled-components/compare/v2.1.0...v2.1.1
[v2.1.0]: https://github.com/styled-components/styled-components/compare/v2.0.1...v2.1.0
[v2.0.1]: https://github.com/styled-components/styled-components/compare/v2.0.0...v2.0.1
[v2.0.0]: https://github.com/styled-components/styled-components/compare/v1.4.6...v2.0.0
[v1.4.6]: https://github.com/styled-components/styled-components/compare/v1.4.5...v1.4.6
[v1.4.5]: https://github.com/styled-components/styled-components/compare/v1.4.4...v1.4.5
[v1.4.4]: https://github.com/styled-components/styled-components/compare/v1.4.3...v1.4.4
[v1.4.3]: https://github.com/styled-components/styled-components/compare/v1.4.2...v1.4.3
[v1.4.2]: https://github.com/styled-components/styled-components/compare/v1.4.1...v1.4.2
[v1.4.1]: https://github.com/styled-components/styled-components/compare/v1.4.0...v1.4.1
[v1.4.0]: https://github.com/styled-components/styled-components/compare/v1.3.1...v1.4.0
[v1.3.1]: https://github.com/styled-components/styled-components/compare/v1.3.0...v1.3.1
[v1.3.0]: https://github.com/styled-components/styled-components/compare/v1.2.1...v1.3.0
[v1.2.1]: https://github.com/styled-components/styled-components/compare/v1.2.0...v1.2.1
[v1.2.0]: https://github.com/styled-components/styled-components/compare/v1.1.3...v1.2.0
[v1.1.3]: https://github.com/styled-components/styled-components/compare/v1.1.2...v1.1.3
[v1.1.2]: https://github.com/styled-components/styled-components/compare/v1.1.1...v1.1.2
[v1.1.1]: https://github.com/styled-components/styled-components/compare/v1.1.0...v1.1.1
[v1.1.0]: https://github.com/styled-components/styled-components/compare/v1.0.11...v1.1.0
[v1.0.11]: https://github.com/styled-components/styled-components/compare/v1.0.10...v1.0.11
[v1.0.10]: https://github.com/styled-components/styled-components/compare/v1.0.9...v1.0.10
[v1.0.9]: https://github.com/styled-components/styled-components/compare/v1.0.8...v1.0.9
[v1.0.8]: https://github.com/styled-components/styled-components/compare/v1.0.7...v1.0.8
[v1.0.7]: https://github.com/styled-components/styled-components/compare/v1.0.6...v1.0.7
[v1.0.6]: https://github.com/styled-components/styled-components/compare/v1.0.5...v1.0.6
[v1.0.5]: https://github.com/styled-components/styled-components/compare/v1.0.4...v1.0.5
[v1.0.4]: https://github.com/styled-components/styled-components/compare/v1.0.3...v1.0.4<|MERGE_RESOLUTION|>--- conflicted
+++ resolved
@@ -6,9 +6,8 @@
 
 ## Unreleased
 
-<<<<<<< HEAD
 - Add warning if there are several instances of `styled-components` initialized on the page (see [#1412](https://github.com/styled-components/styled-components/pull/1412))
-=======
+
 - Add `target` prop to `StyleSheetManager` component to enable specifying where style tags should render (see [#1491](https://github.com/styled-components/styled-components/pull/1491))
 
 ## [v3.1.6] - 2018-02-03
@@ -24,7 +23,6 @@
 - Fix memory leak in the server-side streaming logic ([see #1475](https://github.com/styled-components/styled-components/pull/1475))
 
 ## [v3.1.4] - 2018-01-29
->>>>>>> 77dc22d7
 
 - Disable "speedy" mode for IE and Edge. There seems to be some incompatibility with how the `insertRule` API functions in their rendering stack compared to the other vendors. (see [#1465](https://github.com/styled-components/styled-components/pull/1465))
 
