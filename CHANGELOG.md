# Changelog

All notable changes to this project will be documented in this file. If a contribution does not have a mention next to it, [@geelen](https://github.com/geelen) or [@mxstbr](https://github.com/mxstbr) did it.

_The format is based on [Keep a Changelog](http://keepachangelog.com/) and this project adheres to [Semantic Versioning](http://semver.org/)._

## Unreleased

* Upgrade flow-bin to latest, by @halvves (see #1748)

* Update various CI bits, by @probablyup (see #1769)

<<<<<<< HEAD
- Allow React Component as attr, by @valerybugakov (see #1751)
=======
* Reimplement SSR stream handling as a transform stream rather than a second-order readable stream, by @probablyup (see #1768)
>>>>>>> 2d78d86e

## [v3.3.0] - 2018-05-25

* Fix off-by-one error in insertRuleHelpers.js, by @migueloller (see #1749)

* Add first-class support for objects, by @mxstbr (see #1732)

  ```JS
  const Component = styled.div({
    color: 'blue'
  })
  ```

- Fix typo in console warning about multiple instances, by @lucianbuzzo (see #1730)

- Make the multiple instance warning criteria a little more strict to avoid badgering people running unit tests, by @probablyup (see #1693)

- Fix `React.createRef()` values for `innerRef` being ignored in React Native, by @simonbuchan (see #1718)

- Hoist non-react static properties on wrapped classes, by @probablyup (see #1750)

- Support attributes prefixed by `x-`, by @mlecoq (see #1753)

## [v3.2.6] - 2018-04-17

* Fix `cascade: false` being erroneously set on the Stylis rule splitter (see [#1677](https://github.com/styled-components/styled-components/pull/1677))

* Fix typo in `ComponentStyle.js` comments (see [#1678](https://github.com/styled-components/styled-components/pull/1678))

* Accept ref forwarding components in styled constructor (see [#1658](https://github.com/styled-components/styled-components/pull/1658))

* Fix onInvalid check in validAttrs, by [@slootsantos](https://github.com/slootsantos) (see [#1668](https://github.com/styled-components/styled-components/pull/1668))

* Fix `makeSpeedyTag`'s css method (see [#1663](https://github.com/styled-components/styled-components/pull/1663))

* Fix ComponentStyle caching strategy to take StyleSheet cache into account, by [@darthtrevino](https://github.com/darthtrevino) (see [#1634](https://github.com/styled-components/styled-components/pull/1634))

* Add new `test-utils` to simplify finding styled-components in the DOM in unit testing scenarios, by [@jamiebuilds](https://github.com/jamiebuilds) (see [#1652](https://github.com/styled-components/styled-components/pull/1652))

* Add minified commonjs and esm builds for bundle size tracking (see [#1681](https://github.com/styled-components/styled-components/pull/1681))

## [v3.2.5] - 2018-03-30

* Deprecate experimental preprocess mode, by [@Samatar26](https://github.com/Samatar26) (see [#1619](https://github.com/styled-components/styled-components/issues/1619))
* Added ability to override `SC_ATTR` via `process.env.SC_ATTR` (see [#1632](https://github.com/styled-components/styled-components/pull/1632))

## [v3.2.3] - 2018-03-14

* Fix SSR memory leak where StyleSheet clones are never freed (see [#1612](https://github.com/styled-components/styled-components/pull/1612))

## [v3.2.2] - 2018-03-13

* Fix ServerTag.clone() not properly cloning its names and markers (see [#1605](https://github.com/styled-components/styled-components/pull/1605))

* Fix nested media at-rules by upgrading to stylis@^3.5.0 and stylis-rule-sheet@^0.0.10 (see [#1595](https://github.com/styled-components/styled-components/pull/1595))

* Fix the `IS_BROWSER` check to work more reliably in projects where `window` may be shimmed, by [@danieldunderfelt](https://github.com/danieldunderfelt) (see [#1599](https://github.com/styled-components/styled-components/pull/1599))

## [v3.2.1] - 2018-03-07

* Fix `@import` rules not being enforced to appear at the beginning of stylesheets (see [#1577](https://github.com/styled-components/styled-components/pull/1577))

* Fix StyleTags toElement outputting inline CSS which would cause URL encoding (see [#1580](https://github.com/styled-components/styled-components/pull/1580))

## [v3.2.0] - 2018-03-05

* Remove `type="text/css"`-attribute from style tag to remove warnings from w3c validator (see [#1551](https://github.com/styled-components/styled-components/pull/1551))

* Add `foreignObject` svg element (see [#1544](https://github.com/styled-components/styled-components/pull/1544))

* Add `controlsList` to validAttr list (see [#1537](https://github.com/styled-components/styled-components/pull/1537))

* Enable stylis' semicolon autocompletion which was accidentally disabled for a lot of prior releases (see [#1532](https://github.com/styled-components/styled-components/pull/1532))

* Fix `insertRule` injection (speedy mode in production) of nested media queries by upgrading stylis-rule-sheet (see [#1529](https://github.com/styled-components/styled-components/pull/1529) and [#1528](https://github.com/styled-components/styled-components/pull/1528))

* Add `StyleSheet.remove` API method to be able to delete rules related to a component (see [#1514](https://github.com/styled-components/styled-components/pull/1514))

* Replace murmurhash implementation and avoid destructuring tag function arguments (see [#1516](https://github.com/styled-components/styled-components/pull/1516))

* Rewrite and refactor `StyleSheet` and `ServerStyleSheet` (no breaking change, see [#1501](https://github.com/styled-components/styled-components/pull/1501))

* Add warning if there are several instances of `styled-components` initialized on the page (see [#1412](https://github.com/styled-components/styled-components/pull/1412))

* Add `target` prop to `StyleSheetManager` component to enable specifying where style tags should render (see [#1491](https://github.com/styled-components/styled-components/pull/1491))

## [v3.1.6] - 2018-02-03

* Bugfix for the last style tag sometimes being emitted multiple times during streaming ([see #1479](https://github.com/styled-components/styled-components/pull/1479))

* Bugfix for speedy mode rehydration and added handling for out-of-order style injection ([see #1482](https://github.com/styled-components/styled-components/pull/1482))

## [v3.1.5] - 2018-02-01

* Apply a workaround to re-enable "speedy" mode for IE/Edge ([see #1468](https://github.com/styled-components/styled-components/pull/1468))

* Fix memory leak in the server-side streaming logic ([see #1475](https://github.com/styled-components/styled-components/pull/1475))

## [v3.1.4] - 2018-01-29

* Disable "speedy" mode for IE and Edge. There seems to be some incompatibility with how the `insertRule` API functions in their rendering stack compared to the other vendors. (see [#1465](https://github.com/styled-components/styled-components/pull/1465))

## [v3.1.3] - 2018-01-29

* Disable "speedy" mode for non-production environments, fixes `jest-styled-components` compatibility (see [#1460](https://github.com/styled-components/styled-components/pull/1460))

## [v3.1.1] - 2018-01-29

* Hotfix for importing in ReactNative, thanks to [@vvasilev-](https://github.com/vvasilev-) (see [#1455](https://github.com/styled-components/styled-components/pull/1455))

## [v3.1.0] - 2018-01-29

* Compile out error messages for production builds (see [#1445](https://github.com/styled-components/styled-components/pull/1445))
* Use much faster CSS injection in the browser, by [@schwers](https://github.com/schwers) and [@philpl](https://github.com/philpl) (see [#1208](https://github.com/styled-components/styled-components/pull/1208))
* Add support for streaming server-side rendering, by [@probablyup](https://github.com/probablyup) (see [#1430](https://github.com/styled-components/styled-components/pull/1430))

## [v3.0.2] - 2018-01-22

* Add secret internals for jest-styled-components (do not use or you will be haunted by spooky ghosts :ghost:) (see [#1438](https://github.com/styled-components/styled-components/pull/1438))

## [v3.0.1] - 2018-01-22

* Add support for SafeAreaView when using styled-components in a React Native project (see [#1339](https://github.com/styled-components/styled-components/pull/1339))

* Remove support for deprecated Navigator when using styled-components in a React Native project (see [#1339](https://github.com/styled-components/styled-components/pull/1339))

* Ship flat bundles for each possible entry, thanks to [@Andarist](https://github.com/Andarist) (see [#1362](https://github.com/styled-components/styled-components/pull/1362))

* Add ESLint precommit hook, thanks to [@lukebelliveau](https://github.com/lukebelliveau) (see [#1393](https://github.com/styled-components/styled-components/pull/1393))

* Fixed nested themes not being republished on outer theme changes, thanks to [@Andarist](https://github.com/Andarist) (see [#1382](https://github.com/styled-components/styled-components/pull/1382))

* Add warning if you've accidently imported 'styled-components' on React Native instead of 'styled-components/native', thanks to [@tazsingh](https://github.com/tazsingh) and [@gribnoysup](https://github.com/gribnoysup) (see [#1391](https://github.com/styled-components/styled-components/pull/1391) and [#1394](https://github.com/styled-components/styled-components/pull/1394))

* Fixed bug where `innerRef` could be passed as undefined to components when using withTheme. This could cause issues when using prop spread within the component (e.g. `{...this.props}`), because React will still warn you about using a non-dom prop even though it's undefined. (see [#1414](https://github.com/styled-components/styled-components/pull/1414))

* Expose `isStyledComponent` utility as a named export. This functionality is useful in some edge cases, such as knowing whether or not to use `innerRef` vs `ref` and detecting if a component class needs to be wrapped such that it can be used in a component selector. (see [#1418](https://github.com/styled-components/styled-components/pull/1418/))

* Remove trailing commas on function arguments (not compatible with ES5 JS engines)

* Ship source maps ([see #1425](https://github.com/styled-components/styled-components/pull/1425))

* Upgrade test suites to run against react v16 ([see #1426](https://github.com/styled-components/styled-components/pull/1426))

* Streaming rendering support (requires React 16, [see #1430](https://github.com/styled-components/styled-components/pull/1430))

## [v2.4.0] - 2017-12-22

* remove some extra information from the generated hash that can differ between build environments ([see #1381](https://github.com/styled-components/styled-components/pull/1381))

## [v2.3.3] - 2017-12-20

* Fix the attr filtering optimization removed in v2.3.2; bundle size improvement, thanks to [@probablyup](https://github.com/probablyup) (see [#1377](https://github.com/styled-components/styled-components/pull/1377))
* Move last bits of docs from the README to the website, thanks to [@Carryon](https://github.com/Carryon), [@SaraVieira](https://github.com/SaraVieira) and [@JamesJefferyUK](https://github.com/JamesJefferyUK)

## [v2.3.2] - 2017-12-19

* Hotfix a bug in the attr filtering in v2.3.1 (see [#1372](https://github.com/styled-components/styled-components/pull/1371))

## [v2.3.1] - 2017-12-19

* Create styled-components badge, thanks to [@iRoachie](https://github.com/iRoachie) (see [#1363](https://github.com/styled-components/styled-components/issues/1363))
* Library size reductions, thanks to [@probablyup](https://github.com/probablyup) (see [#1365](https://github.com/styled-components/styled-components/pull/1365))
* Add Prettier, thanks to [@existentialism](https://github.com/existentialism) (see [#593](https://github.com/styled-components/styled-components/pull/593))
* Fix unminified UMD build, thanks to [@maciej-ka](https://github.com/maciej-ka) (see [#1355](https://github.com/styled-components/styled-components/issues/1355))
* Update the contribution and community guidelines, see the [CONTRIBUTING.md](./CONTRIBUTING.md)

## [v2.3.0] - 2017-12-15

* Add development sandbox to repo for easier contributing, thanks to [@gribnoysup](https://github.com/gribnoysup) (see [#1257](https://github.com/styled-components/styled-components/pull/1257))
* Add basic support for style objects in the Typescript definitions, thanks to [@nbostrom](https://github.com/nbostrom) (see [#1123](https://github.com/styled-components/styled-components/pull/1123))
* Fix ref warning using withTheme HOC and stateless function components, thanks to [@MatthieuLemoine](https://github.com/MatthieuLemoine) (see [#1205](https://github.com/styled-components/styled-components/pull/1205))
* Consistently escape displayNames when creating `componentId`, thanks to [@evan-scott-zocdoc](https://github.com/evan-scott-zocdoc) (see [#1313](https://github.com/styled-components/styled-components/pull/1313))
* Better issue template (see [#1342](https://github.com/styled-components/styled-components/pull/1342))

## [v2.2.4] - 2017-11-29

* Disable static styles caching when hot module replacement is enabled.
* Bump minimum `stylis` version to 3.4.0, adjust the semver caret target (see [#1296](https://github.com/styled-components/styled-components/pull/1296))

## [v2.2.3] - 2017-10-29

* Fix incorrect StyledNativeComponent#componentWillReceiveProps implementation (see [#1276](https://github.com/styled-components/styled-components/pull/1276))

## [v2.2.2] - 2017-10-24

* Prevent `withTheme` HOC from breaking when passing a theme from `defaultProps`, thanks to [@kutyel](https://github.com/kutyel) (see [#1130](https://github.com/styled-components/styled-components/pull/1130))
* Refactor out theme logic in StyledComponent's componentWillMount & componentWillReceiveProps (see [#1130](https://github.com/styled-components/styled-components/issues/1130))
* Add onReset to valid react props list (see [#1234](https://github.com/styled-components/styled-components/pull/1234))
* Add support for ServerStyleSheet PropType in both StyleSheetManager and StyledComponent (see [#1245](https://github.com/styled-components/styled-components/pull/1245))
* Prevent component styles from being static if `attrs` are dynamic (see [#1219](https://github.com/styled-components/styled-components/pull/1219))
* Changed 'too many classes' error to recommend attrs for frequently changed styles (see [#1213](https://github.com/styled-components/styled-components/pull/1213))

## [v2.2.1] - 2017-10-04

* Cache static classnames in browser environments, thanks to [@schwers](https://github.com/schwers) (see [#1069]https://github.com/styled-components/styled-components/pull/1069))
* Move the list of libraries built with styled-components to [`awesome-styled-components`](https://github.com/styled-components/awesome-styled-components), thanks to [@romellogood](https://github.com/romellogood) (see [#1203](https://github.com/styled-components/styled-components/pull/1203))
* Don't emit empty rules like from interpolations, thanks to [@wmertens](https://github.com/wmertens) (see [#1149](https://github.com/styled-components/styled-components/pull/1149))

## [v2.2.0] - 2017-09-27

* Fixed downstream minification issue with replacing `process` (see [#1150](https://github.com/styled-components/styled-components/pull/1150))
* Fixed nonce missing from global styles (see [#1088](https://github.com/styled-components/styled-components/pull/1088))
* Improve component mount and unmount performance with changes to `createBroadcast`. Deprecates usage of `CHANNEL` as a function, will be update to `CHANNEL_NEXT`'s propType in a future version. (see [#1048](https://github.com/styled-components/styled-components/pull/1048))
* Fixed comments in react-native (see [#1041](https://github.com/styled-components/styled-components/pull/1041))
* Add support for the `__webpack_nonce__` CSP attribute (see [#1022](https://github.com/styled-components/styled-components/pull/1022) and [#1043](https://github.com/styled-components/styled-components/pull/1043))
* Add react-native `ImageBackground` alias (see [#1028](https://github.com/styled-components/styled-components/pull/1028))
* Refactor variable in generateAlphabeticName.js (see [#1040](https://github.com/styled-components/styled-components/pull/1040))
* Enable the Node environment for SSR tests, switch some output verification to snapshot testing (see [#1023](https://github.com/styled-components/styled-components/pull/1023))
* Add .extend and .withComponent deterministic ID generation (see [#1044](https://github.com/styled-components/styled-components/pull/1044))
* Add `marquee` tag to domElements (see [#1167](https://github.com/styled-components/styled-components/pull/1167))

## [v2.1.1] - 2017-07-03

* Upgrade stylis to 2.3 and use constructor to fix bugs with multiple libs using stylis simultaneously (see [#962](https://github.com/styled-components/styled-components/pull/962))

## [v2.1.0] - 2017-06-15

* Added missing v2.0 APIs to TypeScript typings, thanks to [@patrick91](https://github.com/patrick91), [@igorbek](https://github.com/igorbek) (see [#837](https://github.com/styled-components/styled-components/pull/837), [#882](https://github.com/styled-components/styled-components/pull/882))
* Added [`react-primitives`](https://github.com/lelandrichardson/react-primitives) target, thanks to [@mathieudutour](https://github.com/mathieudutour) (see [#904](https://github.com/styled-components/styled-components/pull/904)
* Various minor fixes: [#886](https://github.com/styled-components/styled-components/pull/886), [#898](https://github.com/styled-components/styled-components/pull/898), [#902](https://github.com/styled-components/styled-components/pull/902), [#915](https://github.com/styled-components/styled-components/pull/915)

## [v2.0.1] - 2017-06-07

* Fixed `extend` not working with 3 or more inheritances, thanks to [@brunolemos](https://twitter.com/brunolemos). (see [#871](https://github.com/styled-components/styled-components/pull/871))
* Added a test for `withComponent` followed by `attrs`, thanks to [@btmills](https://github.com/btmills). (see [#851](https://github.com/styled-components/styled-components/pull/851))
* Fix Flow type signatures for compatibility with Flow v0.47.0 (see [#840](https://github.com/styled-components/styled-components/pull/840))
* Upgraded stylis to v3.0. (see [#829](https://github.com/styled-components/styled-components/pull/829) and [#876](https://github.com/styled-components/styled-components/pull/876))
* Remove dead code used previously for auto-prefixing. (see [#881](https://github.com/styled-components/styled-components/pull/881))

## [v2.0.0] - 2017-05-25

* Update css-to-react-native - you'll now need to add units to your React Native styles (see [css-to-react-native](https://github.com/styled-components/css-to-react-native/issues/20), [code mod](https://github.com/styled-components/styled-components-native-code-mod))
* Update stylis to latest version (see [#496](https://github.com/styled-components/styled-components/pull/496)).
* Added per-component class names (see [#227](https://github.com/styled-components/styled-components/pull/227)).
* Added the ability to override one component's styles from another.
* Injecting an empty class for each instance of a component in development.
* Added `attrs` constructor for passing extra attributes/properties to the underlying element.
* Added warnings for components generating a lot of classes, thanks to [@vdanchenkov](https://github.com/vdanchenkov). (see [#268](https://github.com/styled-components/styled-components/pull/268))
* Standardised `styled(Comp)` to work the same in all cases, rather than a special extension case where `Comp` is another Styled Component. `Comp.extend` now covers that case. (see [#518](https://github.com/styled-components/styled-components/pull/518)).
* Added `Comp.withComponent(Other)` to allow cloning of an existing SC with a new tag. (see [#814](https://github.com/styled-components/styled-components/pull/814).
* Added a separate `no-parser` entrypoint for preprocessed CSS, which doesn't depend on stylis. The preprocessing is part of our babel plugin. (see [babel-plugin-styled-components/#26](https://github.com/styled-components/babel-plugin-styled-components/pull/26))
* Fix defaultProps used instead of ThemeProvider on first render [@k15a](https://github.com/k15a), restored.
* Refactor StyledComponent for performance optimization.
* Prevent leakage of the `innerRef` prop to wrapped child; under the hood it is converted into a normal React `ref`. (see [#592](https://github.com/styled-components/styled-components/issues/592))
* Pass `innerRef` through to wrapped Styled Components, so that it refers to the actual DOM node. (see [#629](https://github.com/styled-components/styled-components/issues/629))
* Added a dedicated Server-Side-Rendering API, with optimised rehydration on the client. Keys are now sequential.
* Add hoisting static (non-React) properties for withTheme HOC, thanks to [@brunolemos](https://github.com/brunolemos). (See [#712](https://github.com/styled-components/styled-components/pull/712))
* Add `innerRef` support to `withTheme` HOC. (see [#710](https://github.com/styled-components/styled-components/pull/710))
* Switch to babel-preset-env. (see [#717](https://github.com/styled-components/styled-components/pull/717))
* Update StyledNativeComponent to match StyledComponent implementation.
* Fix Theme context for StyledComponent for IE <10. (see [#807](https://github.com/styled-components/styled-components/pull/807))
* Restore `setNativeProps` in StyledNativeComponent, thanks to [@MatthieuLemoine](https://github.com/MatthieuLemoine). (see [#764](https://github.com/styled-components/styled-components/pull/764))
* Fix `ref` being passed to Stateless Functional Components in StyledNativeComponent. (see [#828](https://github.com/styled-components/styled-components/pull/828))
* Add `displayName` to `componentId` when both are present (see [#821](https://github.com/styled-components/styled-components/pull/821))
* Test node 8.x as well in travis (see [#1153](https://github.com/styled-components/styled-components/pull/1153))

## [v1.4.6] - 2017-05-02

### Added

* Support for jsdom and other browsers that do not implement [ownerNode](https://developer.mozilla.org/en-US/docs/Web/API/StyleSheet/ownerNode), thanks to [@zvictor](https://github.com/zvictor)

### Changed

* Upgrade `babel-plugin-flow-react-proptypes` to version 2.1.3, fixing prop-types warnings; thanks to [@EnoahNetzach](https://github.com/EnoahNetzach)

## [v1.4.5] - 2017-04-14

### Changed

* Migrated from the deprecated `React.PropTypes` to the `prop-types` package, thanks to [@YasserKaddour](https://github.com/YasserKaddour). (see [#668](https://github.com/styled-components/styled-components/pull/668))
* Add FlatList, SectionList & VirtualizedList support, thanks to @Kureev(https://github.com/Kureev). (see [#662](https://github.com/styled-components/styled-components/pull/662))
* Removed dependency on `glamor` and migrated remaining references to the internal vendored `glamor` module. (see [#663](https://github.com/styled-components/styled-components/pull/663))
* Fix missing autoprefixing on GlobalStyle model. (see [#702](https://github.com/styled-components/styled-components/pull/702))
* Better support for `keyframes` on older iOS/webkit browsers (see [#720](https://github.com/styled-components/styled-components/pull/720))

## [v1.4.4] — 2017-03-01

### Changed

* Improve theming support in TypeScript, thanks to [@patrick91](https://github.com/patrick91). (see [#460](https://github.com/styled-components/styled-components/pull/460))
* Add TypeScript definitions for `withTheme`, thanks to [@patrick91](https://github.com/patrick91). (see [#521](https://github.com/styled-components/styled-components/pull/521))
* Exclude test files from `npm`, thanks to [@Amwam](https://github.com/Amwam). (see [#464](https://github.com/styled-components/styled-components/pull/464))
* Change the default `displayName` to `styled(Component)`, thanks to [@k15a](https://github.com/k15a). (see [#470](https://github.com/styled-components/styled-components/pull/470))

## [v1.4.3] - 2017-02-04

### Changed

* Improve TypeScript typings, thanks to [@igorbek](https://github.com/igorbek). (see [#428](https://github.com/styled-components/styled-components/pull/428) and [#432](https://github.com/styled-components/styled-components/pull/432))
* Fix SSR bug introduced in v1.4.2, thanks to [@xcoderzach](https://github.com/xcoderzach). (see [#440](https://github.com/styled-components/styled-components/pull/440))
* Fix defaultProps used instead of ThemeProvider on first render [@k15a](https://github.com/k15a). ([#450](https://github.com/styled-components/styled-components/pull/450))
* displayName will now default to `Styled(Component)` [@k15a](https://github.com/k15a)

## [v1.4.2] - 2017-01-28

### Changed

* Fix performance issue when using `@font-face` by creating a separate `style` tag for global styles, thanks to [@xcoderzach](https://github.com/xcoderzach). (see [#415](https://github.com/styled-components/styled-components/pull/415))

## [v1.4.1] - 2017-01-27

### Changed

* Fix ReactNative throwing an error, thanks to [@lukehedger](https://github.com/lukehedger). (see [#414](https://github.com/styled-components/styled-components/pull/414))

## [v1.4.0] - 2017-01-25

### Added

* TypeScript support, thanks to [@patrick91](https://github.com/patrick91). (see [#152](https://github.com/styled-components/styled-components/pull/152))

## [v1.3.1] - 2017-01-18

### Changed

* Fix `<Styled(undefined)>` in React Developer Tools, thanks to [@iamssen](https://github.com/iamssen). (see [#383](https://github.com/styled-components/styled-components/pull/383))
* Fix themes support in IE <= 10, thanks to [@saschagehlich](https://github.com/saschagehlich). (see [#379](https://github.com/styled-components/styled-components/pull/379))
* Fixed Touchable not recognising styled components as ReactNative components, thanks to [@michalkvasnicak](https://github.com/michalkvasnicak). (see [#372](https://github.com/styled-components/styled-components/pull/372))

## [v1.3.0]

### Added

* Added `styled.Button` alias for ReactNative, thanks to [@Ginhing](https://github.com/Ginhing). (see [#322](https://github.com/styled-components/styled-components/pull/322))

### Changed

* Fix regression from previous release and only delete `innerRef` if it is being passed down to native elements, thanks to [@IljaDaderko](https://github.com/IljaDaderko). (see [#368](https://github.com/styled-components/styled-components/pull/368))
* Fixed defaultProps theme overriding ThemeProvider theme, thanks to [@diegohaz](https://github.com/diegohaz). (see [#345](https://github.com/styled-components/styled-components/pull/345))
* Removed custom flowtype suppressor in favour of default `$FlowFixMe` [@relekang](https://github.com/relekang). (see [#335](https://github.com/styled-components/styled-components/pull/335))
* Updated all dependencies to latest semver, thanks to [@amilajack](https://github.com/amilajack). (see [#324](https://github.com/styled-components/styled-components/pull/324))
* Updated all demos to link to latest version, thanks to [@relekang](https://github.com/relekang). (see [#350](https://github.com/styled-components/styled-components/pull/350))
* Converted to DangerJS, thanks to [@orta](https://github.com/orta). (see [#169](https://github.com/styled-components/styled-components/pull/169))

## [v1.2.1]

### Changed

* Fixed flowtype errors and added flow check to CI, thanks to [@relekang](https://github.com/relekang). (see [#319](https://github.com/styled-components/styled-components/pull/319))

## [v1.2.0]

### Added

* Added [`withTheme`](docs/api.md#withtheme) higher order component; thanks [@brunolemos](https://twitter.com/brunolemos). (see [#312](https://github.com/styled-components/styled-components/pull/312))
* Added support for media queries, pseudo selectors and nesting in styles-as-objects. (see [#280](https://github.com/styled-components/styled-components/pull/280))

### Changed

* Do not pass innerRef to the component, thanks [@mkhazov](https://github.com/mkhazov). (see [#310](https://github.com/styled-components/styled-components/pull/310))
* Fixed prop changes not updating style on react native; thanks [@brunolemos](https://twitter.com/brunolemos). (see [#311](https://github.com/styled-components/styled-components/pull/311))
* Extract DOM shorthands, thanks [@philpl](https://github.com/philpl). (see [#172](https://github.com/styled-components/styled-components/pull/172))

## [v1.1.3]

### Changed

* Fixed theme changes in `ThemeProvider`s not re-rendering correctly, thanks [@k15a](https://github.com/k15a). (see [#264](https://github.com/styled-components/styled-components/pull/264))
* Fixed overriding theme through props, thanks [@k15a](https://github.com/k15a). (see [#295](https://github.com/styled-components/styled-components/pull/295))
* Removed `lodash` dependency in favor of small utility packages to knock down bundle size by ~0.5kB

## [v1.1.2]

### Added

* Add `// @flow` to files missing them and fix ThemeProvider types, thanks to [@relekang](https://github.com/relekang). (see [#225](https://github.com/styled-components/styled-components/pull/225))

### Changed

* Fixed setting the default theme via `defaultProps` and theme changes not re-rendering components with new styles, thanks to [@michalkvasnicak](https://github.com/michalkvasnicak). (see [#253](https://github.com/styled-components/styled-components/pull/253))
* Improve ReactNative style generation performance, thanks to [@sheepsteak](https://github.com/sheepsteak). (see [#171](https://github.com/styled-components/styled-components/pull/171))

## [v1.1.1]

### Changed

* Bumped `css-to-react-native` to `v1.0.3` to avoid floating points number bug.

## [v1.1.0]

### Added

* Expose API for Server Side rendering: `styleSheet.reset()` and `styleSheet.getCSS()`, thanks to [@thisguychris](https://github.com/thisguychris), (see [#214](https://github.com/styled-components/styled-components/pull/214)) fixes [#124](https://github.com/styled-components/styled-components/issues/124)
* Added support for deeply nested styles in ReactNative (e.g. `transform`), thanks [@jacobp100](https://github.com/jacobp100). (see [#139](https://github.com/styled-components/styled-components/pull/139))
* Added support for camelized style properties in ReactNative (e.g. `fontWeight`), thanks [@jacobp100](https://github.com/jacobp100). (see [#145](https://github.com/styled-components/styled-components/pull/145))
* Properly expose `flow` typings by adding a `flow:build` step and `flow` support docs, thanks to [@ryyppy](https://github.com/ryyppy). (see [#219](https://github.com/styled-components/styled-components/pull/219))

### Changed

* Converted Object.assign to spread operator, thanks to [@thisguychris](https://github.com/thisguychris). (see [#201](https://github.com/styled-components/styled-components/pull/201))
* Switched to using [inline-style-prefixer](https://github.com/rofrischmann/inline-style-prefixer) for our autoprefixing needs.
* Fixed IE10 compatibility, thanks to [@thisguychris](https://github.com/thisguychris). (see [#217](https://github.com/styled-components/styled-components/pull/217))

## [v1.0.11] - 2016-11-14

### Added

* Pass props to interpolated functions in React Native, thanks to [@haikyuu](https://github.com/haikyuu). (see [#190](https://github.com/styled-components/styled-components/pull/190))

### Changed

* Test coverage for `injectGlobal`, thanks to [@b_hough](https://github.com/bhough). (see [#36](https://github.com/styled-components/styled-components/issues/36))
* Added stricter flow type annotations, thanks to [@relekang](https://github.com/relekang) and [@ryyppy](https://github.com/ryyppy). (see [#148](https://github.com/styled-components/styled-components/pull/148))

## [v1.0.10] - 2016-10-28

### Changed

* Huge performance improvement by injecting styles outside of `render`, thanks to [@JamieDixon](https://github.com/JamieDixon). (see [#137](https://github.com/styled-components/styled-components/pull/137))

## [v1.0.9] - 2016-10-26

### Added

* Added ability to get ref to the inner (DOM) node of the styled component via `innerRef` prop, thanks to [@freiksenet](https://github.com/freiksenet). (see [#122](https://github.com/styled-components/styled-components/pull/122))
* Section in docs about the new `stylelint` support with [`stylelint-processor-styled-components`](https://github.com/styled-components/stylelint-processor-styled-components)

### Changed

* Fixed `theme` prop in `styledComponent` and `styledNativeComponent` so that it will properly inherit values for `theme` when `defaultProps` are set, thanks to [@bhough](https://github.com/bhough). (see [#136](https://github.com/styled-components/styled-components/pull/136))

## [v1.0.8] - 2016-10-18

### Added

* IE10 support, thanks to [@didierfranc](https://github.com/didierfranc)! (see [#119](https://github.com/styled-components/styled-components/pull/119))

### Changed

* Fixed `<ThemeProvider>` component hot reloading

## [v1.0.7] – 2016-10-18

### Added

* Documentation about integrating with an existing CSS codebase
* Support for CSS custom variables

### Changed

* Move react from dependencies to `peer–` & `devDependencies`, thanks to [@sheepsteak](https://github.com/sheepsteak)! (see [#93](https://github.com/styled-components/styled-components/pull/93))
* Fix cyclical dependency deadlock in `.es.js` bundle that forced us to revert v1.0.6, thanks to [@Rich-Harris](https://github.com/Rich-Harris)! (see [#100](https://github.com/styled-components/styled-components/pull/100))
* Refactored and added to e2e test suite

## [v1.0.6] - 2016-10-16 REVERTED

### Added

* `CHANGELOG.md` for tracking changes between versions
* Support for Internet Explorer by removing `Symbol` from the transpiled output
* `.es.js` bundle for Webpack v2 or Rollup users to take advantage of tree shaking, thanks to [@Rich-Harris](https://github.com/Rich-Harris)! (see [#96](https://github.com/styled-components/styled-components/pull/96))

### Changed

* Fixed inheritance of statics (like `defaultProps`) with `styled(StyledComponent)`, thanks to [@diegohaz](https://github.com/diegohaz)! (see [#90](https://github.com/styled-components/styled-components/pull/90))
* UMD bundle is now built with Rollup, which means a 22% reduction in size and a 60% reducing in parse time, thanks to [@Rich-Harris](https://github.com/Rich-Harris)! (see [#96](https://github.com/styled-components/styled-components/pull/96))

## [v1.0.5] - 2016-10-15

### Changed

* Fixed theming on ReactNative

## [v1.0.4] - 2016-10-15

### Changed

* Fixed compatibility with other react-broadcast-based systems (like `react-router` v4)

[unreleased]: https://github.com/styled-components/styled-components/compare/v3.3.0...master
[v3.3.0]: https://github.com/styled-components/styled-components/compare/v3.2.6...v3.3.0
[v3.2.6]: https://github.com/styled-components/styled-components/compare/v3.2.5...v3.2.6
[v3.2.5]: https://github.com/styled-components/styled-components/compare/v3.2.3...v3.2.5
[v3.2.3]: https://github.com/styled-components/styled-components/compare/v3.2.2...v3.2.3
[v3.2.2]: https://github.com/styled-components/styled-components/compare/v3.2.1...v3.2.2
[v3.2.1]: https://github.com/styled-components/styled-components/compare/v3.2.0...v3.2.1
[v3.2.0]: https://github.com/styled-components/styled-components/compare/v3.1.6...v3.2.0
[v3.1.6]: https://github.com/styled-components/styled-components/compare/v3.1.5...v3.1.6
[v3.1.5]: https://github.com/styled-components/styled-components/compare/v3.1.4...v3.1.5
[v3.1.4]: https://github.com/styled-components/styled-components/compare/v3.1.3...v3.1.4
[v3.1.3]: https://github.com/styled-components/styled-components/compare/v3.1.1...v3.1.3
[v3.1.1]: https://github.com/styled-components/styled-components/compare/v3.1.0...v3.1.1
[v3.1.0]: https://github.com/styled-components/styled-components/compare/v3.0.2...v3.1.0
[v3.0.2]: https://github.com/styled-components/styled-components/compare/v3.0.1...v3.0.2
[v3.0.1]: https://github.com/styled-components/styled-components/compare/v2.4.0...v3.0.1
[v2.4.0]: https://github.com/styled-components/styled-components/compare/v2.3.3...v2.4.0
[v2.3.3]: https://github.com/styled-components/styled-components/compare/v2.3.2...v2.3.3
[v2.3.2]: https://github.com/styled-components/styled-components/compare/v2.3.1...v2.3.2
[v2.3.1]: https://github.com/styled-components/styled-components/compare/v2.3.0...v2.3.1
[v2.3.0]: https://github.com/styled-components/styled-components/compare/v2.2.4...v2.3.0
[v2.2.4]: https://github.com/styled-components/styled-components/compare/v2.2.3...v2.2.4
[v2.2.3]: https://github.com/styled-components/styled-components/compare/v2.2.2...v2.2.3
[v2.2.2]: https://github.com/styled-components/styled-components/compare/v2.2.1...v2.2.2
[v2.2.1]: https://github.com/styled-components/styled-components/compare/v2.2.0...v2.2.1
[v2.2.0]: https://github.com/styled-components/styled-components/compare/v2.1.1...v2.2.0
[v2.1.2]: https://github.com/styled-components/styled-components/compare/v2.1.1...v2.1.2
[v2.1.1]: https://github.com/styled-components/styled-components/compare/v2.1.0...v2.1.1
[v2.1.0]: https://github.com/styled-components/styled-components/compare/v2.0.1...v2.1.0
[v2.0.1]: https://github.com/styled-components/styled-components/compare/v2.0.0...v2.0.1
[v2.0.0]: https://github.com/styled-components/styled-components/compare/v1.4.6...v2.0.0
[v1.4.6]: https://github.com/styled-components/styled-components/compare/v1.4.5...v1.4.6
[v1.4.5]: https://github.com/styled-components/styled-components/compare/v1.4.4...v1.4.5
[v1.4.4]: https://github.com/styled-components/styled-components/compare/v1.4.3...v1.4.4
[v1.4.3]: https://github.com/styled-components/styled-components/compare/v1.4.2...v1.4.3
[v1.4.2]: https://github.com/styled-components/styled-components/compare/v1.4.1...v1.4.2
[v1.4.1]: https://github.com/styled-components/styled-components/compare/v1.4.0...v1.4.1
[v1.4.0]: https://github.com/styled-components/styled-components/compare/v1.3.1...v1.4.0
[v1.3.1]: https://github.com/styled-components/styled-components/compare/v1.3.0...v1.3.1
[v1.3.0]: https://github.com/styled-components/styled-components/compare/v1.2.1...v1.3.0
[v1.2.1]: https://github.com/styled-components/styled-components/compare/v1.2.0...v1.2.1
[v1.2.0]: https://github.com/styled-components/styled-components/compare/v1.1.3...v1.2.0
[v1.1.3]: https://github.com/styled-components/styled-components/compare/v1.1.2...v1.1.3
[v1.1.2]: https://github.com/styled-components/styled-components/compare/v1.1.1...v1.1.2
[v1.1.1]: https://github.com/styled-components/styled-components/compare/v1.1.0...v1.1.1
[v1.1.0]: https://github.com/styled-components/styled-components/compare/v1.0.11...v1.1.0
[v1.0.11]: https://github.com/styled-components/styled-components/compare/v1.0.10...v1.0.11
[v1.0.10]: https://github.com/styled-components/styled-components/compare/v1.0.9...v1.0.10
[v1.0.9]: https://github.com/styled-components/styled-components/compare/v1.0.8...v1.0.9
[v1.0.8]: https://github.com/styled-components/styled-components/compare/v1.0.7...v1.0.8
[v1.0.7]: https://github.com/styled-components/styled-components/compare/v1.0.6...v1.0.7
[v1.0.6]: https://github.com/styled-components/styled-components/compare/v1.0.5...v1.0.6
[v1.0.5]: https://github.com/styled-components/styled-components/compare/v1.0.4...v1.0.5
[v1.0.4]: https://github.com/styled-components/styled-components/compare/v1.0.3...v1.0.4<|MERGE_RESOLUTION|>--- conflicted
+++ resolved
@@ -10,11 +10,9 @@
 
 * Update various CI bits, by @probablyup (see #1769)
 
-<<<<<<< HEAD
-- Allow React Component as attr, by @valerybugakov (see #1751)
-=======
 * Reimplement SSR stream handling as a transform stream rather than a second-order readable stream, by @probablyup (see #1768)
->>>>>>> 2d78d86e
+
+* Allow React Component as attr, by @valerybugakov (see #1751)
 
 ## [v3.3.0] - 2018-05-25
 
