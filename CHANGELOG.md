# Changelog

All notable changes to this project will be documented in this file. If a contribution does not have a mention next to it, [@geelen](https://github.com/geelen) or [@mxstbr](https://github.com/mxstbr) did it.

_The format is based on [Keep a Changelog](http://keepachangelog.com/) and this project adheres to [Semantic Versioning](http://semver.org/)._

## Unreleased

<<<<<<< HEAD
- Remove "no tags" experiment, by [@probablyup](https://github.com/probablyup) (see [#1987](https://github.com/styled-components/styled-components/pull/1987))
=======
- Fixed an issue with `createGlobalStyle` when the component was composed in multiple places and render of the subsequent component instance happened before unmount of the original; previously we removed styles immediately upon unmount of any instance without checking how many copies were still alive, by [@probablyup](https://github.com/probablyup) (see [#1989](https://github.com/styled-components/styled-components/pull/1989))
>>>>>>> fc93dcef

## [v4.0.0-beta.1] - 2018-09-06

- Fixed an issue where `createGlobalStyle` was clobbering the very next style to be applied during rehydration in production mode, by [@probablyup](https://github.com/probablyup) (see [#1976](https://github.com/styled-components/styled-components/pull/1976))

- Removed some unused code, by [@probablyup](https://github.com/probablyup) (see [#1976](https://github.com/styled-components/styled-components/pull/1976))

- Switched `createGlobalStyle` to be a `PureComponent`, by [@probablyup](https://github.com/probablyup) (see [#1976](https://github.com/styled-components/styled-components/pull/1976))

## [v4.0.0-beta.0] - 2018-09-04

- Remove deprecated `consolidateStreamedStyles` API, by [@probablyup](https://github.com/probablyup) (see [#1906](https://github.com/styled-components/styled-components/pull/1906))

- Remove deprecated `jsnext:main` entry point from package.json, by [@probablyup](https://github.com/probablyup) (see [#1907](https://github.com/styled-components/styled-components/pull/1907))

- Remove deprecated `.extend` API, by [@probablyup](https://github.com/probablyup) (see [#1908](https://github.com/styled-components/styled-components/pull/1908))

- Migrate to new context API, by [@alexandernanberg](https://github.com/alexandernanberg) (see [#1894](https://github.com/styled-components/styled-components/pull/1894))

- Remove TS typings; they are now to be found in DefinitelyTyped, by [@probablyup](https://github.com/probablyup). See https://github.com/styled-components/styled-components/issues/1778 for more information.

- Add new `data-styled-version` attribute to generated `<style>` tags to allow multiple versions of styled-components to function on the page at once without clobbering each other, by [@probablyup](https://github.com/probablyup)

  It's still highly recommended to use aliasing via your bundler to dedupe libraries like styled-components and react.

- [Breaking change] Refactor `keyframes` helper, by [@fer0x](https://github.com/Fer0x) (see [#1930](https://github.com/styled-components/styled-components/pull/1930)).

  Keyframes is now implemented in a "lazy" manner: its styles will be injected with the render phase of components using them.

  `keyframes` no longer returns an animation name, instead it returns an object which has method `.getName()` for the purpose of getting the animation name.

* Add `createGlobalStyle` that returns a component which, when mounting, will apply global styles. This is a replacement for the `injectGlobal` API. It can be updated, replaced, removed, etc like any normal component and the global scope will update accordingly, by [@JamieDixon](https://github.com/JamieDixon) [@marionebl](https://github.com/marionebl), [@yjimk](https://github.com/yjimk), and [@imbhargav5](https://github.com/imbhargav5) (see [#1416](https://github.com/styled-components/styled-components/pull/1416))

  ```jsx
  const GlobalStyles = createGlobalStyle`
    html {
      color: 'red';
    }
  `

  // then put it in your React tree somewhere:
  // <GlobalStyles />
  ```

- Migrate to use new `React.forwardRef` API, by [@probablyup](https://github.com/probablyup); note that this removes the `innerRef` API since it is no longer needed.

- Implement `styled()` wrapper folding. In a nutshell, when you nest styled wrappers (e.g. `styled(styled.div)`) the components are now folded such that only one is mounted that contains the merged styles of its ancestors. This is conceptually equivalent to the removed "extend" functionality, but without many of the downsides -- and it's automatic, by [@probablyup](https://github.com/probablyup) (see [#1962](https://github.com/styled-components/styled-components/pull/1962))

- Added a first-class API for rendering polymorphism via "as" prop. In most cases, this new prop will replace your need to use the `.withComponent` API. It allows you to control what underlying element or component is rendered at runtime, while not messing with the styles, by [@probablyup](https://github.com/probablyup) (see [#1962](https://github.com/styled-components/styled-components/pull/1962))

  ```jsx
  import { Link } from 'react-router'

  const Component = styled.div`
    color: red;
  `

  // Examples
  <Component>Hello world!</Component>
  <Component as="span">Hello world!</Component>
  <Component as={Link} to="home">Hello world!</Component>
  ```

## [v3.4.2] - 2018-08-07

- Fix a regression from [#1843](https://github.com/styled-components/styled-components/pull/1892) that breaks deferred injection and duplicates rules, by [@kitten](https://github.com/kitten) (see [#1892](https://github.com/styled-components/styled-components/pull/1892))

- [TS] Fix missing generic type arguments in .d.ts, by [@PzYon](https://github.com/PzYon) (see [#1886](https://github.com/styled-components/styled-components/pull/1886))

## [v3.4.1] - 2018-08-04

- Fixed a bug in typings where `isStyledComponent` was defined using an undefined variable, by [@MayhemYDG](https://github.com/MayhemYDG) (see [#1876](https://github.com/styled-components/styled-components/pull/1876))

- Add error system, by [@probablyup](https://github.com/probablyup) (see [#1881](https://github.com/styled-components/styled-components/pull/1881))

- Fix "stream" module not being properly eliminated by rollup, by [@probablyup](https://github.com/probablyup)

## [v3.4.0] - 2018-08-02

- Add first-class support for functions that return objects, by [@acjay](https://github.com/acjay) (see [#1820](https://github.com/styled-components/styled-components/pull/1820))

  ```JS
  const Comp = styled.div((({ color }) => ({
    color,
  }))
  ```

- Add support for the prop variants used by Preact (`autofocus`, `class`, `for`), by [@probablyup](https://github.com/probablyup) (see [#1823](https://github.com/styled-components/styled-components/pull/1823))

- Various performance improvements, by [@probablyup](https://github.com/probablyup) (see [#1843](https://github.com/styled-components/styled-components/pull/1843))

- [TS] Revert #1798, by [@Igorbek](https://github.com/Igorbek) (see [#1840](https://github.com/styled-components/styled-components/pull/1840))

- [Internal] Add benchmarking suite, by [@mxstbr](https://github.com/mxstbr) (see [#1833](https://github.com/styled-components/styled-components/pull/1833))

## [v3.3.3] - 2018-06-20

- Fixed a regression when extending a `styled(StyledComponent)` introduced in 3.3.0, by [@probablyup](https://github.com/probablyup) (see [#1819](https://github.com/styled-components/styled-components/pull/1819))

- Adjust how displayName is generated when not using Babel to properly preserve a displayName passed via `withConfig`, by [@probablyup](https://github.com/probablyup) (see [#1755](https://github.com/styled-components/styled-components/pull/1755))

- [TS] Fix props being removed when indexed types are passed to WithOptionalTheme, by [@devrelm](https://github.com/devrelm) (see [#1806](https://github.com/styled-components/styled-components/pull/1806))

- [TS] Allow TypeScript 2.9.1 to accept tagged template type argument, by [@Igorbek](https://github.com/Igorbek) (see [#1798](https://github.com/styled-components/styled-components/pull/1798))

- Add ref documentation for React.createRef(), by [@julmot](https://github.com/julmot) (see [#1792](https://github.com/styled-components/styled-components/pull/1792))

## [v3.3.2] - 2018-06-04

- Allow non-plain objects as `ThemeProvider` themes, by [@phyllisstein](https://github.com/phyllisstein) (see [#1780](https://github.com/styled-components/styled-components/pull/1780))

- Upgrade flow-bin to latest, by [@halvves](https://github.com/halvves) (see [#1748](https://github.com/styled-components/styled-components/pull/1748))

- Update various CI bits, by [@probablyup](https://github.com/probablyup) (see [#1769](https://github.com/styled-components/styled-components/pull/1769))

- Reimplement SSR stream handling as a transform stream rather than a second-order readable stream, by [@probablyup](https://github.com/probablyup) (see [#1768](https://github.com/styled-components/styled-components/pull/1768))

- Allow React Component as attr, by [@valerybugakov](https://github.com/valerybugakov) (see [#1751](https://github.com/styled-components/styled-components/pull/1751))

- Added pointer events to valid attributes check, by [@plankguy](https://github.com/plankguy) (see [#1790](https://github.com/styled-components/styled-components/pull/1790))

_v3.3.1 was skipped due to a bad deploy._

## [v3.3.0] - 2018-05-25

- Fix off-by-one error in insertRuleHelpers.js, by [@migueloller](https://github.com/migueloller) (see [#1749](https://github.com/styled-components/styled-components/pull/1749))

- Add first-class support for objects, by [@mxstbr](https://github.com/mxstbr) (see [#1732](https://github.com/styled-components/styled-components/pull/1732))

  ```JS
  const Component = styled.div({
    color: 'blue'
  })
  ```

* Fix typo in console warning about multiple instances, by [@lucianbuzzo](https://github.com/lucianbuzzo) (see [#1730](https://github.com/styled-components/styled-components/pull/1730))

* Make the multiple instance warning criteria a little more strict to avoid badgering people running unit tests, by [@probablyup](https://github.com/probablyup) (see [#1693](https://github.com/styled-components/styled-components/pull/1693))

* Fix `React.createRef()` values for `innerRef` being ignored in React Native, by [@simonbuchan](https://github.com/simonbuchan) (see [#1718](https://github.com/styled-components/styled-components/pull/1718))

* Hoist non-react static properties on wrapped classes, by [@probablyup](https://github.com/probablyup) (see [#1750](https://github.com/styled-components/styled-components/pull/1750))

* Support attributes prefixed by `x-`, by [@mlecoq](https://github.com/mlecoq) (see [#1753](https://github.com/styled-components/styled-components/pull/1753))

## [v3.2.6] - 2018-04-17

- Fix `cascade: false` being erroneously set on the Stylis rule splitter (see [#1677](https://github.com/styled-components/styled-components/pull/1677))

- Fix typo in `ComponentStyle.js` comments (see [#1678](https://github.com/styled-components/styled-components/pull/1678))

- Accept ref forwarding components in styled constructor (see [#1658](https://github.com/styled-components/styled-components/pull/1658))

- Fix onInvalid check in validAttrs, by [@slootsantos](https://github.com/slootsantos) (see [#1668](https://github.com/styled-components/styled-components/pull/1668))

- Fix `makeSpeedyTag`'s css method (see [#1663](https://github.com/styled-components/styled-components/pull/1663))

- Fix ComponentStyle caching strategy to take StyleSheet cache into account, by [@darthtrevino](https://github.com/darthtrevino) (see [#1634](https://github.com/styled-components/styled-components/pull/1634))

- Add new `test-utils` to simplify finding styled-components in the DOM in unit testing scenarios, by [@jamiebuilds](https://github.com/jamiebuilds) (see [#1652](https://github.com/styled-components/styled-components/pull/1652))

- Add minified commonjs and esm builds for bundle size tracking (see [#1681](https://github.com/styled-components/styled-components/pull/1681))

## [v3.2.5] - 2018-03-30

- Deprecate experimental preprocess mode, by [@Samatar26](https://github.com/Samatar26) (see [#1619](https://github.com/styled-components/styled-components/issues/1619))
- Added ability to override `SC_ATTR` via `process.env.SC_ATTR` (see [#1632](https://github.com/styled-components/styled-components/pull/1632))

## [v3.2.3] - 2018-03-14

- Fix SSR memory leak where StyleSheet clones are never freed (see [#1612](https://github.com/styled-components/styled-components/pull/1612))

## [v3.2.2] - 2018-03-13

- Fix ServerTag.clone() not properly cloning its names and markers (see [#1605](https://github.com/styled-components/styled-components/pull/1605))

- Fix nested media at-rules by upgrading to stylis@^3.5.0 and stylis-rule-sheet@^0.0.10 (see [#1595](https://github.com/styled-components/styled-components/pull/1595))

- Fix the `IS_BROWSER` check to work more reliably in projects where `window` may be shimmed, by [@danieldunderfelt](https://github.com/danieldunderfelt) (see [#1599](https://github.com/styled-components/styled-components/pull/1599))

## [v3.2.1] - 2018-03-07

- Fix `@import` rules not being enforced to appear at the beginning of stylesheets (see [#1577](https://github.com/styled-components/styled-components/pull/1577))

- Fix StyleTags toElement outputting inline CSS which would cause URL encoding (see [#1580](https://github.com/styled-components/styled-components/pull/1580))

## [v3.2.0] - 2018-03-05

- Remove `type="text/css"`-attribute from style tag to remove warnings from w3c validator (see [#1551](https://github.com/styled-components/styled-components/pull/1551))

- Add `foreignObject` svg element (see [#1544](https://github.com/styled-components/styled-components/pull/1544))

- Add `controlsList` to validAttr list (see [#1537](https://github.com/styled-components/styled-components/pull/1537))

- Enable stylis' semicolon autocompletion which was accidentally disabled for a lot of prior releases (see [#1532](https://github.com/styled-components/styled-components/pull/1532))

- Fix `insertRule` injection (speedy mode in production) of nested media queries by upgrading stylis-rule-sheet (see [#1529](https://github.com/styled-components/styled-components/pull/1529) and [#1528](https://github.com/styled-components/styled-components/pull/1528))

- Add `StyleSheet.remove` API method to be able to delete rules related to a component (see [#1514](https://github.com/styled-components/styled-components/pull/1514))

- Replace murmurhash implementation and avoid destructuring tag function arguments (see [#1516](https://github.com/styled-components/styled-components/pull/1516))

- Rewrite and refactor `StyleSheet` and `ServerStyleSheet` (no breaking change, see [#1501](https://github.com/styled-components/styled-components/pull/1501))

- Add warning if there are several instances of `styled-components` initialized on the page (see [#1412](https://github.com/styled-components/styled-components/pull/1412))

- Add `target` prop to `StyleSheetManager` component to enable specifying where style tags should render (see [#1491](https://github.com/styled-components/styled-components/pull/1491))

## [v3.1.6] - 2018-02-03

- Bugfix for the last style tag sometimes being emitted multiple times during streaming (see [#1479](https://github.com/styled-components/styled-components/pull/1479))

- Bugfix for speedy mode rehydration and added handling for out-of-order style injection (see [#1482](https://github.com/styled-components/styled-components/pull/1482))

## [v3.1.5] - 2018-02-01

- Apply a workaround to re-enable "speedy" mode for IE/Edge (see [#1468](https://github.com/styled-components/styled-components/pull/1468))

- Fix memory leak in the server-side streaming logic (see [#1475](https://github.com/styled-components/styled-components/pull/1475))

## [v3.1.4] - 2018-01-29

- Disable "speedy" mode for IE and Edge. There seems to be some incompatibility with how the `insertRule` API functions in their rendering stack compared to the other vendors. (see [#1465](https://github.com/styled-components/styled-components/pull/1465))

## [v3.1.3] - 2018-01-29

- Disable "speedy" mode for non-production environments, fixes `jest-styled-components` compatibility (see [#1460](https://github.com/styled-components/styled-components/pull/1460))

## [v3.1.1] - 2018-01-29

- Hotfix for importing in ReactNative, thanks to [@vvasilev-](https://github.com/vvasilev-) (see [#1455](https://github.com/styled-components/styled-components/pull/1455))

## [v3.1.0] - 2018-01-29

- Compile out error messages for production builds (see [#1445](https://github.com/styled-components/styled-components/pull/1445))
- Use much faster CSS injection in the browser, by [@schwers](https://github.com/schwers) and [@philpl](https://github.com/philpl) (see [#1208](https://github.com/styled-components/styled-components/pull/1208))
- Add support for streaming server-side rendering, by [@probablyup](https://github.com/probablyup) (see [#1430](https://github.com/styled-components/styled-components/pull/1430))

## [v3.0.2] - 2018-01-22

- Add secret internals for jest-styled-components (do not use or you will be haunted by spooky ghosts :ghost:) (see [#1438](https://github.com/styled-components/styled-components/pull/1438))

## [v3.0.1] - 2018-01-22

- Add support for SafeAreaView when using styled-components in a React Native project (see [#1339](https://github.com/styled-components/styled-components/pull/1339))

- Remove support for deprecated Navigator when using styled-components in a React Native project (see [#1339](https://github.com/styled-components/styled-components/pull/1339))

- Ship flat bundles for each possible entry, thanks to [@Andarist](https://github.com/Andarist) (see [#1362](https://github.com/styled-components/styled-components/pull/1362))

- Add ESLint precommit hook, thanks to [@lukebelliveau](https://github.com/lukebelliveau) (see [#1393](https://github.com/styled-components/styled-components/pull/1393))

- Fixed nested themes not being republished on outer theme changes, thanks to [@Andarist](https://github.com/Andarist) (see [#1382](https://github.com/styled-components/styled-components/pull/1382))

- Add warning if you've accidently imported 'styled-components' on React Native instead of 'styled-components/native', thanks to [@tazsingh](https://github.com/tazsingh) and [@gribnoysup](https://github.com/gribnoysup) (see [#1391](https://github.com/styled-components/styled-components/pull/1391) and [#1394](https://github.com/styled-components/styled-components/pull/1394))

- Fixed bug where `innerRef` could be passed as undefined to components when using withTheme. This could cause issues when using prop spread within the component (e.g. `{...this.props}`), because React will still warn you about using a non-dom prop even though it's undefined. (see [#1414](https://github.com/styled-components/styled-components/pull/1414))

- Expose `isStyledComponent` utility as a named export. This functionality is useful in some edge cases, such as knowing whether or not to use `innerRef` vs `ref` and detecting if a component class needs to be wrapped such that it can be used in a component selector. (see [#1418](https://github.com/styled-components/styled-components/pull/1418/))

- Remove trailing commas on function arguments (not compatible with ES5 JS engines)

- Ship source maps (see [#1425](https://github.com/styled-components/styled-components/pull/1425))

- Upgrade test suites to run against react v16 (see [#1426](https://github.com/styled-components/styled-components/pull/1426))

- Streaming rendering support (requires React 16, see [#1430](https://github.com/styled-components/styled-components/pull/1430))

## [v2.4.0] - 2017-12-22

- remove some extra information from the generated hash that can differ between build environments (see [#1381](https://github.com/styled-components/styled-components/pull/1381))

## [v2.3.3] - 2017-12-20

- Fix the attr filtering optimization removed in v2.3.2; bundle size improvement, thanks to [@probablyup](https://github.com/probablyup) (see [#1377](https://github.com/styled-components/styled-components/pull/1377))
- Move last bits of docs from the README to the website, thanks to [@Carryon](https://github.com/Carryon), [@SaraVieira](https://github.com/SaraVieira) and [@JamesJefferyUK](https://github.com/JamesJefferyUK)

## [v2.3.2] - 2017-12-19

- Hotfix a bug in the attr filtering in v2.3.1 (see [#1372](https://github.com/styled-components/styled-components/pull/1371))

## [v2.3.1] - 2017-12-19

- Create styled-components badge, thanks to [@iRoachie](https://github.com/iRoachie) (see [#1363](https://github.com/styled-components/styled-components/issues/1363))
- Library size reductions, thanks to [@probablyup](https://github.com/probablyup) (see [#1365](https://github.com/styled-components/styled-components/pull/1365))
- Add Prettier, thanks to [@existentialism](https://github.com/existentialism) (see [#593](https://github.com/styled-components/styled-components/pull/593))
- Fix unminified UMD build, thanks to [@maciej-ka](https://github.com/maciej-ka) (see [#1355](https://github.com/styled-components/styled-components/issues/1355))
- Update the contribution and community guidelines, see the [CONTRIBUTING.md](./CONTRIBUTING.md)

## [v2.3.0] - 2017-12-15

- Add development sandbox to repo for easier contributing, thanks to [@gribnoysup](https://github.com/gribnoysup) (see [#1257](https://github.com/styled-components/styled-components/pull/1257))
- Add basic support for style objects in the Typescript definitions, thanks to [@nbostrom](https://github.com/nbostrom) (see [#1123](https://github.com/styled-components/styled-components/pull/1123))
- Fix ref warning using withTheme HOC and stateless function components, thanks to [@MatthieuLemoine](https://github.com/MatthieuLemoine) (see [#1205](https://github.com/styled-components/styled-components/pull/1205))
- Consistently escape displayNames when creating `componentId`, thanks to [@evan-scott-zocdoc](https://github.com/evan-scott-zocdoc) (see [#1313](https://github.com/styled-components/styled-components/pull/1313))
- Better issue template (see [#1342](https://github.com/styled-components/styled-components/pull/1342))

## [v2.2.4] - 2017-11-29

- Disable static styles caching when hot module replacement is enabled.
- Bump minimum `stylis` version to 3.4.0, adjust the semver caret target (see [#1296](https://github.com/styled-components/styled-components/pull/1296))

## [v2.2.3] - 2017-10-29

- Fix incorrect StyledNativeComponent#componentWillReceiveProps implementation (see [#1276](https://github.com/styled-components/styled-components/pull/1276))

## [v2.2.2] - 2017-10-24

- Prevent `withTheme` HOC from breaking when passing a theme from `defaultProps`, thanks to [@kutyel](https://github.com/kutyel) (see [#1130](https://github.com/styled-components/styled-components/pull/1130))
- Refactor out theme logic in StyledComponent's componentWillMount & componentWillReceiveProps (see [#1130](https://github.com/styled-components/styled-components/issues/1130))
- Add onReset to valid react props list (see [#1234](https://github.com/styled-components/styled-components/pull/1234))
- Add support for ServerStyleSheet PropType in both StyleSheetManager and StyledComponent (see [#1245](https://github.com/styled-components/styled-components/pull/1245))
- Prevent component styles from being static if `attrs` are dynamic (see [#1219](https://github.com/styled-components/styled-components/pull/1219))
- Changed 'too many classes' error to recommend attrs for frequently changed styles (see [#1213](https://github.com/styled-components/styled-components/pull/1213))

## [v2.2.1] - 2017-10-04

- Cache static classnames in browser environments, thanks to [@schwers](https://github.com/schwers) (see [#1069]https://github.com/styled-components/styled-components/pull/1069))
- Move the list of libraries built with styled-components to [`awesome-styled-components`](https://github.com/styled-components/awesome-styled-components), thanks to [@romellogood](https://github.com/romellogood) (see [#1203](https://github.com/styled-components/styled-components/pull/1203))
- Don't emit empty rules like from interpolations, thanks to [@wmertens](https://github.com/wmertens) (see [#1149](https://github.com/styled-components/styled-components/pull/1149))

## [v2.2.0] - 2017-09-27

- Fixed downstream minification issue with replacing `process` (see [#1150](https://github.com/styled-components/styled-components/pull/1150))
- Fixed nonce missing from global styles (see [#1088](https://github.com/styled-components/styled-components/pull/1088))
- Improve component mount and unmount performance with changes to `createBroadcast`. Deprecates usage of `CHANNEL` as a function, will be update to `CHANNEL_NEXT`'s propType in a future version. (see [#1048](https://github.com/styled-components/styled-components/pull/1048))
- Fixed comments in react-native (see [#1041](https://github.com/styled-components/styled-components/pull/1041))
- Add support for the `__webpack_nonce__` CSP attribute (see [#1022](https://github.com/styled-components/styled-components/pull/1022) and [#1043](https://github.com/styled-components/styled-components/pull/1043))
- Add react-native `ImageBackground` alias (see [#1028](https://github.com/styled-components/styled-components/pull/1028))
- Refactor variable in generateAlphabeticName.js (see [#1040](https://github.com/styled-components/styled-components/pull/1040))
- Enable the Node environment for SSR tests, switch some output verification to snapshot testing (see [#1023](https://github.com/styled-components/styled-components/pull/1023))
- Add .extend and .withComponent deterministic ID generation (see [#1044](https://github.com/styled-components/styled-components/pull/1044))
- Add `marquee` tag to domElements (see [#1167](https://github.com/styled-components/styled-components/pull/1167))

## [v2.1.1] - 2017-07-03

- Upgrade stylis to 2.3 and use constructor to fix bugs with multiple libs using stylis simultaneously (see [#962](https://github.com/styled-components/styled-components/pull/962))

## [v2.1.0] - 2017-06-15

- Added missing v2.0 APIs to TypeScript typings, thanks to [@patrick91](https://github.com/patrick91), [@igorbek](https://github.com/igorbek) (see [#837](https://github.com/styled-components/styled-components/pull/837), [#882](https://github.com/styled-components/styled-components/pull/882))
- Added [`react-primitives`](https://github.com/lelandrichardson/react-primitives) target, thanks to [@mathieudutour](https://github.com/mathieudutour) (see [#904](https://github.com/styled-components/styled-components/pull/904)
- Various minor fixes: [#886](https://github.com/styled-components/styled-components/pull/886), [#898](https://github.com/styled-components/styled-components/pull/898), [#902](https://github.com/styled-components/styled-components/pull/902), [#915](https://github.com/styled-components/styled-components/pull/915)

## [v2.0.1] - 2017-06-07

- Fixed `extend` not working with 3 or more inheritances, thanks to [@brunolemos](https://twitter.com/brunolemos). (see [#871](https://github.com/styled-components/styled-components/pull/871))
- Added a test for `withComponent` followed by `attrs`, thanks to [@btmills](https://github.com/btmills). (see [#851](https://github.com/styled-components/styled-components/pull/851))
- Fix Flow type signatures for compatibility with Flow v0.47.0 (see [#840](https://github.com/styled-components/styled-components/pull/840))
- Upgraded stylis to v3.0. (see [#829](https://github.com/styled-components/styled-components/pull/829) and [#876](https://github.com/styled-components/styled-components/pull/876))
- Remove dead code used previously for auto-prefixing. (see [#881](https://github.com/styled-components/styled-components/pull/881))

## [v2.0.0] - 2017-05-25

- Update css-to-react-native - you'll now need to add units to your React Native styles (see [css-to-react-native](https://github.com/styled-components/css-to-react-native/issues/20), [code mod](https://github.com/styled-components/styled-components-native-code-mod))
- Update stylis to latest version (see [#496](https://github.com/styled-components/styled-components/pull/496)).
- Added per-component class names (see [#227](https://github.com/styled-components/styled-components/pull/227)).
- Added the ability to override one component's styles from another.
- Injecting an empty class for each instance of a component in development.
- Added `attrs` constructor for passing extra attributes/properties to the underlying element.
- Added warnings for components generating a lot of classes, thanks to [@vdanchenkov](https://github.com/vdanchenkov). (see [#268](https://github.com/styled-components/styled-components/pull/268))
- Standardised `styled(Comp)` to work the same in all cases, rather than a special extension case where `Comp` is another Styled Component. `Comp.extend` now covers that case. (see [#518](https://github.com/styled-components/styled-components/pull/518)).
- Added `Comp.withComponent(Other)` to allow cloning of an existing SC with a new tag. (see [#814](https://github.com/styled-components/styled-components/pull/814).
- Added a separate `no-parser` entrypoint for preprocessed CSS, which doesn't depend on stylis. The preprocessing is part of our babel plugin. (see [babel-plugin-styled-components/#26](https://github.com/styled-components/babel-plugin-styled-components/pull/26))
- Fix defaultProps used instead of ThemeProvider on first render [@k15a](https://github.com/k15a), restored.
- Refactor StyledComponent for performance optimization.
- Prevent leakage of the `innerRef` prop to wrapped child; under the hood it is converted into a normal React `ref`. (see [#592](https://github.com/styled-components/styled-components/issues/592))
- Pass `innerRef` through to wrapped Styled Components, so that it refers to the actual DOM node. (see [#629](https://github.com/styled-components/styled-components/issues/629))
- Added a dedicated Server-Side-Rendering API, with optimised rehydration on the client. Keys are now sequential.
- Add hoisting static (non-React) properties for withTheme HOC, thanks to [@brunolemos](https://github.com/brunolemos). (See [#712](https://github.com/styled-components/styled-components/pull/712))
- Add `innerRef` support to `withTheme` HOC. (see [#710](https://github.com/styled-components/styled-components/pull/710))
- Switch to babel-preset-env. (see [#717](https://github.com/styled-components/styled-components/pull/717))
- Update StyledNativeComponent to match StyledComponent implementation.
- Fix Theme context for StyledComponent for IE <10. (see [#807](https://github.com/styled-components/styled-components/pull/807))
- Restore `setNativeProps` in StyledNativeComponent, thanks to [@MatthieuLemoine](https://github.com/MatthieuLemoine). (see [#764](https://github.com/styled-components/styled-components/pull/764))
- Fix `ref` being passed to Stateless Functional Components in StyledNativeComponent. (see [#828](https://github.com/styled-components/styled-components/pull/828))
- Add `displayName` to `componentId` when both are present (see [#821](https://github.com/styled-components/styled-components/pull/821))
- Test node 8.x as well in travis (see [#1153](https://github.com/styled-components/styled-components/pull/1153))

## [v1.4.6] - 2017-05-02

### Added

- Support for jsdom and other browsers that do not implement [ownerNode](https://developer.mozilla.org/en-US/docs/Web/API/StyleSheet/ownerNode), thanks to [@zvictor](https://github.com/zvictor)

### Changed

- Upgrade `babel-plugin-flow-react-proptypes` to version 2.1.3, fixing prop-types warnings; thanks to [@EnoahNetzach](https://github.com/EnoahNetzach)

## [v1.4.5] - 2017-04-14

### Changed

- Migrated from the deprecated `React.PropTypes` to the `prop-types` package, thanks to [@YasserKaddour](https://github.com/YasserKaddour). (see [#668](https://github.com/styled-components/styled-components/pull/668))
- Add FlatList, SectionList & VirtualizedList support, thanks to @Kureev(https://github.com/Kureev). (see [#662](https://github.com/styled-components/styled-components/pull/662))
- Removed dependency on `glamor` and migrated remaining references to the internal vendored `glamor` module. (see [#663](https://github.com/styled-components/styled-components/pull/663))
- Fix missing autoprefixing on GlobalStyle model. (see [#702](https://github.com/styled-components/styled-components/pull/702))
- Better support for `keyframes` on older iOS/webkit browsers (see [#720](https://github.com/styled-components/styled-components/pull/720))

## [v1.4.4] — 2017-03-01

### Changed

- Improve theming support in TypeScript, thanks to [@patrick91](https://github.com/patrick91). (see [#460](https://github.com/styled-components/styled-components/pull/460))
- Add TypeScript definitions for `withTheme`, thanks to [@patrick91](https://github.com/patrick91). (see [#521](https://github.com/styled-components/styled-components/pull/521))
- Exclude test files from `npm`, thanks to [@Amwam](https://github.com/Amwam). (see [#464](https://github.com/styled-components/styled-components/pull/464))
- Change the default `displayName` to `styled(Component)`, thanks to [@k15a](https://github.com/k15a). (see [#470](https://github.com/styled-components/styled-components/pull/470))

## [v1.4.3] - 2017-02-04

### Changed

- Improve TypeScript typings, thanks to [@igorbek](https://github.com/igorbek). (see [#428](https://github.com/styled-components/styled-components/pull/428) and [#432](https://github.com/styled-components/styled-components/pull/432))
- Fix SSR bug introduced in v1.4.2, thanks to [@xcoderzach](https://github.com/xcoderzach). (see [#440](https://github.com/styled-components/styled-components/pull/440))
- Fix defaultProps used instead of ThemeProvider on first render [@k15a](https://github.com/k15a). ([#450](https://github.com/styled-components/styled-components/pull/450))
- displayName will now default to `Styled(Component)` [@k15a](https://github.com/k15a)

## [v1.4.2] - 2017-01-28

### Changed

- Fix performance issue when using `@font-face` by creating a separate `style` tag for global styles, thanks to [@xcoderzach](https://github.com/xcoderzach). (see [#415](https://github.com/styled-components/styled-components/pull/415))

## [v1.4.1] - 2017-01-27

### Changed

- Fix ReactNative throwing an error, thanks to [@lukehedger](https://github.com/lukehedger). (see [#414](https://github.com/styled-components/styled-components/pull/414))

## [v1.4.0] - 2017-01-25

### Added

- TypeScript support, thanks to [@patrick91](https://github.com/patrick91). (see [#152](https://github.com/styled-components/styled-components/pull/152))

## [v1.3.1] - 2017-01-18

### Changed

- Fix `<Styled(undefined)>` in React Developer Tools, thanks to [@iamssen](https://github.com/iamssen). (see [#383](https://github.com/styled-components/styled-components/pull/383))
- Fix themes support in IE <= 10, thanks to [@saschagehlich](https://github.com/saschagehlich). (see [#379](https://github.com/styled-components/styled-components/pull/379))
- Fixed Touchable not recognising styled components as ReactNative components, thanks to [@michalkvasnicak](https://github.com/michalkvasnicak). (see [#372](https://github.com/styled-components/styled-components/pull/372))

## [v1.3.0]

### Added

- Added `styled.Button` alias for ReactNative, thanks to [@Ginhing](https://github.com/Ginhing). (see [#322](https://github.com/styled-components/styled-components/pull/322))

### Changed

- Fix regression from previous release and only delete `innerRef` if it is being passed down to native elements, thanks to [@IljaDaderko](https://github.com/IljaDaderko). (see [#368](https://github.com/styled-components/styled-components/pull/368))
- Fixed defaultProps theme overriding ThemeProvider theme, thanks to [@diegohaz](https://github.com/diegohaz). (see [#345](https://github.com/styled-components/styled-components/pull/345))
- Removed custom flowtype suppressor in favour of default `$FlowFixMe` [@relekang](https://github.com/relekang). (see [#335](https://github.com/styled-components/styled-components/pull/335))
- Updated all dependencies to latest semver, thanks to [@amilajack](https://github.com/amilajack). (see [#324](https://github.com/styled-components/styled-components/pull/324))
- Updated all demos to link to latest version, thanks to [@relekang](https://github.com/relekang). (see [#350](https://github.com/styled-components/styled-components/pull/350))
- Converted to DangerJS, thanks to [@orta](https://github.com/orta). (see [#169](https://github.com/styled-components/styled-components/pull/169))

## [v1.2.1]

### Changed

- Fixed flowtype errors and added flow check to CI, thanks to [@relekang](https://github.com/relekang). (see [#319](https://github.com/styled-components/styled-components/pull/319))

## [v1.2.0]

### Added

- Added [`withTheme`](docs/api.md#withtheme) higher order component; thanks [@brunolemos](https://twitter.com/brunolemos). (see [#312](https://github.com/styled-components/styled-components/pull/312))
- Added support for media queries, pseudo selectors and nesting in styles-as-objects. (see [#280](https://github.com/styled-components/styled-components/pull/280))

### Changed

- Do not pass innerRef to the component, thanks [@mkhazov](https://github.com/mkhazov). (see [#310](https://github.com/styled-components/styled-components/pull/310))
- Fixed prop changes not updating style on react native; thanks [@brunolemos](https://twitter.com/brunolemos). (see [#311](https://github.com/styled-components/styled-components/pull/311))
- Extract DOM shorthands, thanks [@philpl](https://github.com/philpl). (see [#172](https://github.com/styled-components/styled-components/pull/172))

## [v1.1.3]

### Changed

- Fixed theme changes in `ThemeProvider`s not re-rendering correctly, thanks [@k15a](https://github.com/k15a). (see [#264](https://github.com/styled-components/styled-components/pull/264))
- Fixed overriding theme through props, thanks [@k15a](https://github.com/k15a). (see [#295](https://github.com/styled-components/styled-components/pull/295))
- Removed `lodash` dependency in favor of small utility packages to knock down bundle size by ~0.5kB

## [v1.1.2]

### Added

- Add `// @flow` to files missing them and fix ThemeProvider types, thanks to [@relekang](https://github.com/relekang). (see [#225](https://github.com/styled-components/styled-components/pull/225))

### Changed

- Fixed setting the default theme via `defaultProps` and theme changes not re-rendering components with new styles, thanks to [@michalkvasnicak](https://github.com/michalkvasnicak). (see [#253](https://github.com/styled-components/styled-components/pull/253))
- Improve ReactNative style generation performance, thanks to [@sheepsteak](https://github.com/sheepsteak). (see [#171](https://github.com/styled-components/styled-components/pull/171))

## [v1.1.1]

### Changed

- Bumped `css-to-react-native` to `v1.0.3` to avoid floating points number bug.

## [v1.1.0]

### Added

- Expose API for Server Side rendering: `styleSheet.reset()` and `styleSheet.getCSS()`, thanks to [@thisguychris](https://github.com/thisguychris), (see [#214](https://github.com/styled-components/styled-components/pull/214)) fixes [#124](https://github.com/styled-components/styled-components/issues/124)
- Added support for deeply nested styles in ReactNative (e.g. `transform`), thanks [@jacobp100](https://github.com/jacobp100). (see [#139](https://github.com/styled-components/styled-components/pull/139))
- Added support for camelized style properties in ReactNative (e.g. `fontWeight`), thanks [@jacobp100](https://github.com/jacobp100). (see [#145](https://github.com/styled-components/styled-components/pull/145))
- Properly expose `flow` typings by adding a `flow:build` step and `flow` support docs, thanks to [@ryyppy](https://github.com/ryyppy). (see [#219](https://github.com/styled-components/styled-components/pull/219))

### Changed

- Converted Object.assign to spread operator, thanks to [@thisguychris](https://github.com/thisguychris). (see [#201](https://github.com/styled-components/styled-components/pull/201))
- Switched to using [inline-style-prefixer](https://github.com/rofrischmann/inline-style-prefixer) for our autoprefixing needs.
- Fixed IE10 compatibility, thanks to [@thisguychris](https://github.com/thisguychris). (see [#217](https://github.com/styled-components/styled-components/pull/217))

## [v1.0.11] - 2016-11-14

### Added

- Pass props to interpolated functions in React Native, thanks to [@haikyuu](https://github.com/haikyuu). (see [#190](https://github.com/styled-components/styled-components/pull/190))

### Changed

- Test coverage for `injectGlobal`, thanks to [@b_hough](https://github.com/bhough). (see [#36](https://github.com/styled-components/styled-components/issues/36))
- Added stricter flow type annotations, thanks to [@relekang](https://github.com/relekang) and [@ryyppy](https://github.com/ryyppy). (see [#148](https://github.com/styled-components/styled-components/pull/148))

## [v1.0.10] - 2016-10-28

### Changed

- Huge performance improvement by injecting styles outside of `render`, thanks to [@JamieDixon](https://github.com/JamieDixon). (see [#137](https://github.com/styled-components/styled-components/pull/137))

## [v1.0.9] - 2016-10-26

### Added

- Added ability to get ref to the inner (DOM) node of the styled component via `innerRef` prop, thanks to [@freiksenet](https://github.com/freiksenet). (see [#122](https://github.com/styled-components/styled-components/pull/122))
- Section in docs about the new `stylelint` support with [`stylelint-processor-styled-components`](https://github.com/styled-components/stylelint-processor-styled-components)

### Changed

- Fixed `theme` prop in `styledComponent` and `styledNativeComponent` so that it will properly inherit values for `theme` when `defaultProps` are set, thanks to [@bhough](https://github.com/bhough). (see [#136](https://github.com/styled-components/styled-components/pull/136))

## [v1.0.8] - 2016-10-18

### Added

- IE10 support, thanks to [@didierfranc](https://github.com/didierfranc)! (see [#119](https://github.com/styled-components/styled-components/pull/119))

### Changed

- Fixed `<ThemeProvider>` component hot reloading

## [v1.0.7] – 2016-10-18

### Added

- Documentation about integrating with an existing CSS codebase
- Support for CSS custom variables

### Changed

- Move react from dependencies to `peer–` & `devDependencies`, thanks to [@sheepsteak](https://github.com/sheepsteak)! (see [#93](https://github.com/styled-components/styled-components/pull/93))
- Fix cyclical dependency deadlock in `.es.js` bundle that forced us to revert v1.0.6, thanks to [@Rich-Harris](https://github.com/Rich-Harris)! (see [#100](https://github.com/styled-components/styled-components/pull/100))
- Refactored and added to e2e test suite

## [v1.0.6] - 2016-10-16 REVERTED

### Added

- `CHANGELOG.md` for tracking changes between versions
- Support for Internet Explorer by removing `Symbol` from the transpiled output
- `.es.js` bundle for Webpack v2 or Rollup users to take advantage of tree shaking, thanks to [@Rich-Harris](https://github.com/Rich-Harris)! (see [#96](https://github.com/styled-components/styled-components/pull/96))

### Changed

- Fixed inheritance of statics (like `defaultProps`) with `styled(StyledComponent)`, thanks to [@diegohaz](https://github.com/diegohaz)! (see [#90](https://github.com/styled-components/styled-components/pull/90))
- UMD bundle is now built with Rollup, which means a 22% reduction in size and a 60% reducing in parse time, thanks to [@Rich-Harris](https://github.com/Rich-Harris)! (see [#96](https://github.com/styled-components/styled-components/pull/96))

## [v1.0.5] - 2016-10-15

### Changed

- Fixed theming on ReactNative

## [v1.0.4] - 2016-10-15

### Changed

- Fixed compatibility with other react-broadcast-based systems (like `react-router` v4)

[unreleased]: https://github.com/styled-components/styled-components/compare/v4.0.0-beta.1...master
[v4.0.0-beta.1]: https://github.com/styled-components/styled-components/compare/v4.0.0-beta.0...v4.0.0-beta.1
[v4.0.0-beta.0]: https://github.com/styled-components/styled-components/compare/v3.4.2...v4.0.0-beta.0
[v3.4.2]: https://github.com/styled-components/styled-components/compare/v3.4.1...v3.4.2
[v3.4.1]: https://github.com/styled-components/styled-components/compare/v3.4.0...v3.4.1
[v3.4.0]: https://github.com/styled-components/styled-components/compare/v3.3.3...v3.4.0
[v3.3.3]: https://github.com/styled-components/styled-components/compare/v3.3.2...v3.3.3
[v3.3.2]: https://github.com/styled-components/styled-components/compare/v3.3.0...v3.3.2
[v3.3.0]: https://github.com/styled-components/styled-components/compare/v3.2.6...v3.3.0
[v3.2.6]: https://github.com/styled-components/styled-components/compare/v3.2.5...v3.2.6
[v3.2.5]: https://github.com/styled-components/styled-components/compare/v3.2.3...v3.2.5
[v3.2.3]: https://github.com/styled-components/styled-components/compare/v3.2.2...v3.2.3
[v3.2.2]: https://github.com/styled-components/styled-components/compare/v3.2.1...v3.2.2
[v3.2.1]: https://github.com/styled-components/styled-components/compare/v3.2.0...v3.2.1
[v3.2.0]: https://github.com/styled-components/styled-components/compare/v3.1.6...v3.2.0
[v3.1.6]: https://github.com/styled-components/styled-components/compare/v3.1.5...v3.1.6
[v3.1.5]: https://github.com/styled-components/styled-components/compare/v3.1.4...v3.1.5
[v3.1.4]: https://github.com/styled-components/styled-components/compare/v3.1.3...v3.1.4
[v3.1.3]: https://github.com/styled-components/styled-components/compare/v3.1.1...v3.1.3
[v3.1.1]: https://github.com/styled-components/styled-components/compare/v3.1.0...v3.1.1
[v3.1.0]: https://github.com/styled-components/styled-components/compare/v3.0.2...v3.1.0
[v3.0.2]: https://github.com/styled-components/styled-components/compare/v3.0.1...v3.0.2
[v3.0.1]: https://github.com/styled-components/styled-components/compare/v2.4.0...v3.0.1
[v2.4.0]: https://github.com/styled-components/styled-components/compare/v2.3.3...v2.4.0
[v2.3.3]: https://github.com/styled-components/styled-components/compare/v2.3.2...v2.3.3
[v2.3.2]: https://github.com/styled-components/styled-components/compare/v2.3.1...v2.3.2
[v2.3.1]: https://github.com/styled-components/styled-components/compare/v2.3.0...v2.3.1
[v2.3.0]: https://github.com/styled-components/styled-components/compare/v2.2.4...v2.3.0
[v2.2.4]: https://github.com/styled-components/styled-components/compare/v2.2.3...v2.2.4
[v2.2.3]: https://github.com/styled-components/styled-components/compare/v2.2.2...v2.2.3
[v2.2.2]: https://github.com/styled-components/styled-components/compare/v2.2.1...v2.2.2
[v2.2.1]: https://github.com/styled-components/styled-components/compare/v2.2.0...v2.2.1
[v2.2.0]: https://github.com/styled-components/styled-components/compare/v2.1.1...v2.2.0
[v2.1.2]: https://github.com/styled-components/styled-components/compare/v2.1.1...v2.1.2
[v2.1.1]: https://github.com/styled-components/styled-components/compare/v2.1.0...v2.1.1
[v2.1.0]: https://github.com/styled-components/styled-components/compare/v2.0.1...v2.1.0
[v2.0.1]: https://github.com/styled-components/styled-components/compare/v2.0.0...v2.0.1
[v2.0.0]: https://github.com/styled-components/styled-components/compare/v1.4.6...v2.0.0
[v1.4.6]: https://github.com/styled-components/styled-components/compare/v1.4.5...v1.4.6
[v1.4.5]: https://github.com/styled-components/styled-components/compare/v1.4.4...v1.4.5
[v1.4.4]: https://github.com/styled-components/styled-components/compare/v1.4.3...v1.4.4
[v1.4.3]: https://github.com/styled-components/styled-components/compare/v1.4.2...v1.4.3
[v1.4.2]: https://github.com/styled-components/styled-components/compare/v1.4.1...v1.4.2
[v1.4.1]: https://github.com/styled-components/styled-components/compare/v1.4.0...v1.4.1
[v1.4.0]: https://github.com/styled-components/styled-components/compare/v1.3.1...v1.4.0
[v1.3.1]: https://github.com/styled-components/styled-components/compare/v1.3.0...v1.3.1
[v1.3.0]: https://github.com/styled-components/styled-components/compare/v1.2.1...v1.3.0
[v1.2.1]: https://github.com/styled-components/styled-components/compare/v1.2.0...v1.2.1
[v1.2.0]: https://github.com/styled-components/styled-components/compare/v1.1.3...v1.2.0
[v1.1.3]: https://github.com/styled-components/styled-components/compare/v1.1.2...v1.1.3
[v1.1.2]: https://github.com/styled-components/styled-components/compare/v1.1.1...v1.1.2
[v1.1.1]: https://github.com/styled-components/styled-components/compare/v1.1.0...v1.1.1
[v1.1.0]: https://github.com/styled-components/styled-components/compare/v1.0.11...v1.1.0
[v1.0.11]: https://github.com/styled-components/styled-components/compare/v1.0.10...v1.0.11
[v1.0.10]: https://github.com/styled-components/styled-components/compare/v1.0.9...v1.0.10
[v1.0.9]: https://github.com/styled-components/styled-components/compare/v1.0.8...v1.0.9
[v1.0.8]: https://github.com/styled-components/styled-components/compare/v1.0.7...v1.0.8
[v1.0.7]: https://github.com/styled-components/styled-components/compare/v1.0.6...v1.0.7
[v1.0.6]: https://github.com/styled-components/styled-components/compare/v1.0.5...v1.0.6
[v1.0.5]: https://github.com/styled-components/styled-components/compare/v1.0.4...v1.0.5
[v1.0.4]: https://github.com/styled-components/styled-components/compare/v1.0.3...v1.0.4<|MERGE_RESOLUTION|>--- conflicted
+++ resolved
@@ -6,11 +6,9 @@
 
 ## Unreleased
 
-<<<<<<< HEAD
 - Remove "no tags" experiment, by [@probablyup](https://github.com/probablyup) (see [#1987](https://github.com/styled-components/styled-components/pull/1987))
-=======
+
 - Fixed an issue with `createGlobalStyle` when the component was composed in multiple places and render of the subsequent component instance happened before unmount of the original; previously we removed styles immediately upon unmount of any instance without checking how many copies were still alive, by [@probablyup](https://github.com/probablyup) (see [#1989](https://github.com/styled-components/styled-components/pull/1989))
->>>>>>> fc93dcef
 
 ## [v4.0.0-beta.1] - 2018-09-06
 
