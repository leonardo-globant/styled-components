--- conflicted
+++ resolved
@@ -4,7 +4,6 @@
 
 *The format is based on [Keep a Changelog](http://keepachangelog.com/) and this project adheres to [Semantic Versioning](http://semver.org/).*
 
-<<<<<<< HEAD
 ## [Upcoming Major Release]
 
 - Update css-to-react-native - you'll now need to add units to your React Native styles (see [css-to-react-native](https://github.com/styled-components/css-to-react-native/issues/20), [code mod](https://github.com/styled-components/styled-components-native-code-mod))
@@ -27,10 +26,7 @@
 - Update StyledNativeComponent to match StyledComponent implementation.
 - Fix Theme context for StyledComponent for IE <10. (see [#807](https://github.com/styled-components/styled-components/pull/807))
 
-## [Unreleased]
-=======
 ## [v1.4.6] - 2017-05-02
->>>>>>> a08c62ea
 
 ### Added
 
