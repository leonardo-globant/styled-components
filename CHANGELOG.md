# Changelog

All notable changes to this project will be documented in this file. If a contribution does not have a mention next to it, [@geelen](https://github.com/geelen) or [@mxstbr](https://github.com/mxstbr) did it.

*The format is based on [Keep a Changelog](http://keepachangelog.com/) and this project adheres to [Semantic Versioning](http://semver.org/).*

## Unreleased

<<<<<<< HEAD
- Fix `makeSpeedyTag`'s css method (see [#1663](https://github.com/styled-components/styled-components/pull/1663))
=======
-  Fix ComponentStyle caching strategy to take StyleSheet cache into account. @darthtrevino (see [#1634])
>>>>>>> e0ba2c64

## [v3.2.5] - 2018-03-30

- Deprecate experimental preprocess mode, by [@Samatar26](https://github.com/Samatar26) (see [#1619](https://github.com/styled-components/styled-components/issues/1619))
- Added ability to override `SC_ATTR` via `process.env.SC_ATTR` (see [#1632](https://github.com/styled-components/styled-components/pull/1632))

## [v3.2.3] - 2018-03-14

- Fix SSR memory leak where StyleSheet clones are never freed (see [#1612](https://github.com/styled-components/styled-components/pull/1612))

## [v3.2.2] - 2018-03-13

- Fix ServerTag.clone() not properly cloning its names and markers (see [#1605](https://github.com/styled-components/styled-components/pull/1605))

- Fix nested media at-rules by upgrading to stylis@^3.5.0 and stylis-rule-sheet@^0.0.10 (see [#1595](https://github.com/styled-components/styled-components/pull/1595))

- Fix the `IS_BROWSER` check to work more reliably in projects where `window` may be shimmed, by [@danieldunderfelt](https://github.com/danieldunderfelt) (see [#1599](https://github.com/styled-components/styled-components/pull/1599))

## [v3.2.1] - 2018-03-07

- Fix `@import` rules not being enforced to appear at the beginning of stylesheets (see [#1577](https://github.com/styled-components/styled-components/pull/1577))

- Fix StyleTags toElement outputting inline CSS which would cause URL encoding (see [#1580](https://github.com/styled-components/styled-components/pull/1580))

## [v3.2.0] - 2018-03-05

- Remove `type="text/css"`-attribute from style tag to remove warnings from w3c validator (see [#1551](https://github.com/styled-components/styled-components/pull/1551))

- Add `foreignObject` svg element (see [#1544](https://github.com/styled-components/styled-components/pull/1544))

- Add `controlsList` to validAttr list (see [#1537](https://github.com/styled-components/styled-components/pull/1537))

- Enable stylis' semicolon autocompletion which was accidentally disabled for a lot of prior releases (see [#1532](https://github.com/styled-components/styled-components/pull/1532))

- Fix `insertRule` injection (speedy mode in production) of nested media queries by upgrading stylis-rule-sheet (see [#1529](https://github.com/styled-components/styled-components/pull/1529) and [#1528](https://github.com/styled-components/styled-components/pull/1528))

- Add `StyleSheet.remove` API method to be able to delete rules related to a component (see [#1514](https://github.com/styled-components/styled-components/pull/1514))

- Replace murmurhash implementation and avoid destructuring tag function arguments (see [#1516](https://github.com/styled-components/styled-components/pull/1516))

- Rewrite and refactor `StyleSheet` and `ServerStyleSheet` (no breaking change, see [#1501](https://github.com/styled-components/styled-components/pull/1501))

- Add warning if there are several instances of `styled-components` initialized on the page (see [#1412](https://github.com/styled-components/styled-components/pull/1412))

- Add `target` prop to `StyleSheetManager` component to enable specifying where style tags should render (see [#1491](https://github.com/styled-components/styled-components/pull/1491))

## [v3.1.6] - 2018-02-03

- Bugfix for the last style tag sometimes being emitted multiple times during streaming ([see #1479](https://github.com/styled-components/styled-components/pull/1479))

- Bugfix for speedy mode rehydration and added handling for out-of-order style injection ([see #1482](https://github.com/styled-components/styled-components/pull/1482))

## [v3.1.5] - 2018-02-01

- Apply a workaround to re-enable "speedy" mode for IE/Edge ([see #1468](https://github.com/styled-components/styled-components/pull/1468))

- Fix memory leak in the server-side streaming logic ([see #1475](https://github.com/styled-components/styled-components/pull/1475))

## [v3.1.4] - 2018-01-29

- Disable "speedy" mode for IE and Edge. There seems to be some incompatibility with how the `insertRule` API functions in their rendering stack compared to the other vendors. (see [#1465](https://github.com/styled-components/styled-components/pull/1465))

## [v3.1.3] - 2018-01-29

- Disable "speedy" mode for non-production environments, fixes `jest-styled-components` compatibility (see [#1460](https://github.com/styled-components/styled-components/pull/1460))

## [v3.1.1] - 2018-01-29

- Hotfix for importing in ReactNative, thanks to [@vvasilev-](https://github.com/vvasilev-) (see [#1455](https://github.com/styled-components/styled-components/pull/1455))

## [v3.1.0] - 2018-01-29

- Compile out error messages for production builds (see [#1445](https://github.com/styled-components/styled-components/pull/1445))
- Use much faster CSS injection in the browser, by [@schwers](https://github.com/schwers) and [@philpl](https://github.com/philpl) (see [#1208](https://github.com/styled-components/styled-components/pull/1208))
- Add support for streaming server-side rendering, by [@probablyup](https://github.com/probablyup) (see [#1430](https://github.com/styled-components/styled-components/pull/1430))

## [v3.0.2] - 2018-01-22

- Add secret internals for jest-styled-components (do not use or you will be haunted by spooky ghosts :ghost:) (see [#1438](https://github.com/styled-components/styled-components/pull/1438))

## [v3.0.1] - 2018-01-22

- Add support for SafeAreaView when using styled-components in a React Native project (see [#1339](https://github.com/styled-components/styled-components/pull/1339))

- Remove support for deprecated Navigator when using styled-components in a React Native project (see [#1339](https://github.com/styled-components/styled-components/pull/1339))

- Ship flat bundles for each possible entry, thanks to [@Andarist](https://github.com/Andarist) (see [#1362](https://github.com/styled-components/styled-components/pull/1362))

- Add ESLint precommit hook, thanks to [@lukebelliveau](https://github.com/lukebelliveau) (see [#1393](https://github.com/styled-components/styled-components/pull/1393))

- Fixed nested themes not being republished on outer theme changes, thanks to [@Andarist](https://github.com/Andarist) (see [#1382](https://github.com/styled-components/styled-components/pull/1382))

- Add warning if you've accidently imported 'styled-components' on React Native instead of 'styled-components/native', thanks to [@tazsingh](https://github.com/tazsingh) and [@gribnoysup](https://github.com/gribnoysup) (see [#1391](https://github.com/styled-components/styled-components/pull/1391) and [#1394](https://github.com/styled-components/styled-components/pull/1394))

- Fixed bug where `innerRef` could be passed as undefined to components when using withTheme. This could cause issues when using prop spread within the component (e.g. `{...this.props}`), because React will still warn you about using a non-dom prop even though it's undefined. (see [#1414](https://github.com/styled-components/styled-components/pull/1414))

- Expose `isStyledComponent` utility as a named export. This functionality is useful in some edge cases, such as knowing whether or not to use `innerRef` vs `ref` and detecting if a component class needs to be wrapped such that it can be used in a component selector. (see [#1418](https://github.com/styled-components/styled-components/pull/1418/))

- Remove trailing commas on function arguments (not compatible with ES5 JS engines)

- Ship source maps ([see #1425](https://github.com/styled-components/styled-components/pull/1425))

- Upgrade test suites to run against react v16 ([see #1426](https://github.com/styled-components/styled-components/pull/1426))

- Streaming rendering support (requires React 16, [see #1430](https://github.com/styled-components/styled-components/pull/1430))

## [v2.4.0] - 2017-12-22

- remove some extra information from the generated hash that can differ between build environments ([see #1381](https://github.com/styled-components/styled-components/pull/1381))

## [v2.3.3] - 2017-12-20

- Fix the attr filtering optimization removed in v2.3.2; bundle size improvement, thanks to [@probablyup](https://github.com/probablyup) (see [#1377](https://github.com/styled-components/styled-components/pull/1377))
- Move last bits of docs from the README to the website, thanks to [@Carryon](https://github.com/Carryon), [@SaraVieira](https://github.com/SaraVieira) and [@JamesJefferyUK](https://github.com/JamesJefferyUK)

## [v2.3.2] - 2017-12-19

- Hotfix a bug in the attr filtering in v2.3.1 (see [#1372](https://github.com/styled-components/styled-components/pull/1371))

## [v2.3.1] - 2017-12-19

- Create styled-components badge, thanks to [@iRoachie](https://github.com/iRoachie) (see [#1363](https://github.com/styled-components/styled-components/issues/1363))
- Library size reductions, thanks to [@probablyup](https://github.com/probablyup) (see [#1365](https://github.com/styled-components/styled-components/pull/1365))
- Add Prettier, thanks to [@existentialism](https://github.com/existentialism) (see [#593](https://github.com/styled-components/styled-components/pull/593))
- Fix unminified UMD build, thanks to [@maciej-ka](https://github.com/maciej-ka) (see [#1355](https://github.com/styled-components/styled-components/issues/1355))
- Update the contribution and community guidelines, see the [CONTRIBUTING.md](./CONTRIBUTING.md)

## [v2.3.0] - 2017-12-15

- Add development sandbox to repo for easier contributing, thanks to [@gribnoysup](https://github.com/gribnoysup) (see [#1257](https://github.com/styled-components/styled-components/pull/1257))
- Add basic support for style objects in the Typescript definitions, thanks to [@nbostrom](https://github.com/nbostrom) (see [#1123](https://github.com/styled-components/styled-components/pull/1123))
- Fix ref warning using withTheme HOC and stateless function components, thanks to [@MatthieuLemoine](https://github.com/MatthieuLemoine) (see [#1205](https://github.com/styled-components/styled-components/pull/1205))
- Consistently escape displayNames when creating `componentId`, thanks to [@evan-scott-zocdoc](https://github.com/evan-scott-zocdoc) (see [#1313](https://github.com/styled-components/styled-components/pull/1313))
- Better issue template (see [#1342](https://github.com/styled-components/styled-components/pull/1342))

## [v2.2.4] - 2017-11-29

- Disable static styles caching when hot module replacement is enabled.
- Bump minimum `stylis` version to 3.4.0, adjust the semver caret target (see [#1296](https://github.com/styled-components/styled-components/pull/1296))

## [v2.2.3] - 2017-10-29

- Fix incorrect StyledNativeComponent#componentWillReceiveProps implementation (see [#1276](https://github.com/styled-components/styled-components/pull/1276))

## [v2.2.2] - 2017-10-24

- Prevent `withTheme` HOC from breaking when passing a theme from `defaultProps`, thanks to [@kutyel](https://github.com/kutyel) (see [#1130](https://github.com/styled-components/styled-components/pull/1130))
- Refactor out theme logic in StyledComponent's componentWillMount & componentWillReceiveProps (see [#1130](https://github.com/styled-components/styled-components/issues/1130))
- Add onReset to valid react props list (see [#1234](https://github.com/styled-components/styled-components/pull/1234))
- Add support for ServerStyleSheet PropType in both StyleSheetManager and StyledComponent (see [#1245](https://github.com/styled-components/styled-components/pull/1245))
- Prevent component styles from being static if `attrs` are dynamic (see [#1219](https://github.com/styled-components/styled-components/pull/1219))
- Changed 'too many classes' error to recommend attrs for frequently changed styles (see [#1213](https://github.com/styled-components/styled-components/pull/1213))

## [v2.2.1] - 2017-10-04

- Cache static classnames in browser environments, thanks to [@schwers](https://github.com/schwers) (see [#1069]https://github.com/styled-components/styled-components/pull/1069))
- Move the list of libraries built with styled-components to [`awesome-styled-components`](https://github.com/styled-components/awesome-styled-components), thanks to [@romellogood](https://github.com/romellogood) (see [#1203](https://github.com/styled-components/styled-components/pull/1203))
- Don't emit empty rules like from interpolations, thanks to [@wmertens](https://github.com/wmertens) (see [#1149](https://github.com/styled-components/styled-components/pull/1149))

## [v2.2.0] - 2017-09-27

- Fixed downstream minification issue with replacing `process` (see [#1150](https://github.com/styled-components/styled-components/pull/1150))
- Fixed nonce missing from global styles (see [#1088](https://github.com/styled-components/styled-components/pull/1088))
- Improve component mount and unmount performance with changes to `createBroadcast`. Deprecates usage of `CHANNEL` as a function, will be update to `CHANNEL_NEXT`'s propType in a future version. (see [#1048](https://github.com/styled-components/styled-components/pull/1048))
- Fixed comments in react-native (see [#1041](https://github.com/styled-components/styled-components/pull/1041))
- Add support for the `__webpack_nonce__` CSP attribute (see [#1022](https://github.com/styled-components/styled-components/pull/1022) and [#1043](https://github.com/styled-components/styled-components/pull/1043))
- Add react-native `ImageBackground` alias (see [#1028](https://github.com/styled-components/styled-components/pull/1028))
- Refactor variable in generateAlphabeticName.js (see [#1040](https://github.com/styled-components/styled-components/pull/1040))
- Enable the Node environment for SSR tests, switch some output verification to snapshot testing (see [#1023](https://github.com/styled-components/styled-components/pull/1023))
- Add .extend and .withComponent deterministic ID generation (see [#1044](https://github.com/styled-components/styled-components/pull/1044))
- Add `marquee` tag to domElements (see [#1167](https://github.com/styled-components/styled-components/pull/1167))

## [v2.1.1] - 2017-07-03

- Upgrade stylis to 2.3 and use constructor to fix bugs with multiple libs using stylis simultaneously (see [#962](https://github.com/styled-components/styled-components/pull/962))

## [v2.1.0] - 2017-06-15

- Added missing v2.0 APIs to TypeScript typings, thanks to [@patrick91](https://github.com/patrick91), [@igorbek](https://github.com/igorbek) (see [#837](https://github.com/styled-components/styled-components/pull/837), [#882](https://github.com/styled-components/styled-components/pull/882))
- Added [`react-primitives`](https://github.com/lelandrichardson/react-primitives) target, thanks to [@mathieudutour](https://github.com/mathieudutour) (see [#904](https://github.com/styled-components/styled-components/pull/904)
- Various minor fixes: [#886](https://github.com/styled-components/styled-components/pull/886), [#898](https://github.com/styled-components/styled-components/pull/898), [#902](https://github.com/styled-components/styled-components/pull/902), [#915](https://github.com/styled-components/styled-components/pull/915)

## [v2.0.1] - 2017-06-07

- Fixed `extend` not working with 3 or more inheritances, thanks to [@brunolemos](https://twitter.com/brunolemos). (see [#871](https://github.com/styled-components/styled-components/pull/871))
- Added a test for `withComponent` followed by `attrs`, thanks to [@btmills](https://github.com/btmills). (see [#851](https://github.com/styled-components/styled-components/pull/851))
- Fix Flow type signatures for compatibility with Flow v0.47.0 (see [#840](https://github.com/styled-components/styled-components/pull/840))
- Upgraded stylis to v3.0. (see [#829](https://github.com/styled-components/styled-components/pull/829) and [#876](https://github.com/styled-components/styled-components/pull/876))
- Remove dead code used previously for auto-prefixing. (see [#881](https://github.com/styled-components/styled-components/pull/881))

## [v2.0.0] - 2017-05-25

- Update css-to-react-native - you'll now need to add units to your React Native styles (see [css-to-react-native](https://github.com/styled-components/css-to-react-native/issues/20), [code mod](https://github.com/styled-components/styled-components-native-code-mod))
- Update stylis to latest version (see [#496](https://github.com/styled-components/styled-components/pull/496)).
- Added per-component class names (see [#227](https://github.com/styled-components/styled-components/pull/227)).
- Added the ability to override one component's styles from another.
- Injecting an empty class for each instance of a component in development.
- Added `attrs` constructor for passing extra attributes/properties to the underlying element.
- Added warnings for components generating a lot of classes, thanks to [@vdanchenkov](https://github.com/vdanchenkov). (see [#268](https://github.com/styled-components/styled-components/pull/268))
- Standardised `styled(Comp)` to work the same in all cases, rather than a special extension case where `Comp` is another Styled Component. `Comp.extend` now covers that case. (see [#518](https://github.com/styled-components/styled-components/pull/518)).
- Added `Comp.withComponent(Other)` to allow cloning of an existing SC with a new tag. (see [#814](https://github.com/styled-components/styled-components/pull/814).
- Added a separate `no-parser` entrypoint for preprocessed CSS, which doesn't depend on stylis. The preprocessing is part of our babel plugin. (see [babel-plugin-styled-components/#26](https://github.com/styled-components/babel-plugin-styled-components/pull/26))
- Fix defaultProps used instead of ThemeProvider on first render [@k15a](https://github.com/k15a), restored.
- Refactor StyledComponent for performance optimization.
- Prevent leakage of the `innerRef` prop to wrapped child; under the hood it is converted into a normal React `ref`. (see [#592](https://github.com/styled-components/styled-components/issues/592))
- Pass `innerRef` through to wrapped Styled Components, so that it refers to the actual DOM node. (see [#629](https://github.com/styled-components/styled-components/issues/629))
- Added a dedicated Server-Side-Rendering API, with optimised rehydration on the client. Keys are now sequential.
- Add hoisting static (non-React) properties for withTheme HOC, thanks to [@brunolemos](https://github.com/brunolemos). (See [#712](https://github.com/styled-components/styled-components/pull/712))
- Add `innerRef` support to `withTheme` HOC. (see [#710](https://github.com/styled-components/styled-components/pull/710))
- Switch to babel-preset-env. (see [#717](https://github.com/styled-components/styled-components/pull/717))
- Update StyledNativeComponent to match StyledComponent implementation.
- Fix Theme context for StyledComponent for IE <10. (see [#807](https://github.com/styled-components/styled-components/pull/807))
- Restore `setNativeProps` in StyledNativeComponent, thanks to [@MatthieuLemoine](https://github.com/MatthieuLemoine). (see [#764](https://github.com/styled-components/styled-components/pull/764))
- Fix `ref` being passed to Stateless Functional Components in StyledNativeComponent. (see [#828](https://github.com/styled-components/styled-components/pull/828))
- Add `displayName` to `componentId` when both are present (see [#821](https://github.com/styled-components/styled-components/pull/821))
- Test node 8.x as well in travis (see [#1153](https://github.com/styled-components/styled-components/pull/1153))

## [v1.4.6] - 2017-05-02

### Added

- Support for jsdom and other browsers that do not implement [ownerNode](https://developer.mozilla.org/en-US/docs/Web/API/StyleSheet/ownerNode), thanks to [@zvictor](https://github.com/zvictor)

### Changed

- Upgrade `babel-plugin-flow-react-proptypes` to version 2.1.3, fixing prop-types warnings; thanks to [@EnoahNetzach](https://github.com/EnoahNetzach)

## [v1.4.5] - 2017-04-14

### Changed

- Migrated from the deprecated `React.PropTypes` to the `prop-types` package, thanks to [@YasserKaddour](https://github.com/YasserKaddour). (see [#668](https://github.com/styled-components/styled-components/pull/668))
- Add FlatList, SectionList & VirtualizedList support, thanks to @Kureev(https://github.com/Kureev). (see [#662](https://github.com/styled-components/styled-components/pull/662))
- Removed dependency on `glamor` and migrated remaining references to the internal vendored `glamor` module. (see [#663](https://github.com/styled-components/styled-components/pull/663))
- Fix missing autoprefixing on GlobalStyle model. (see [#702](https://github.com/styled-components/styled-components/pull/702))
- Better support for `keyframes` on older iOS/webkit browsers (see [#720](https://github.com/styled-components/styled-components/pull/720))

## [v1.4.4] — 2017-03-01

### Changed

- Improve theming support in TypeScript, thanks to [@patrick91](https://github.com/patrick91). (see [#460](https://github.com/styled-components/styled-components/pull/460))
- Add TypeScript definitions for `withTheme`, thanks to [@patrick91](https://github.com/patrick91). (see [#521](https://github.com/styled-components/styled-components/pull/521))
- Exclude test files from `npm`, thanks to [@Amwam](https://github.com/Amwam). (see [#464](https://github.com/styled-components/styled-components/pull/464))
- Change the default `displayName` to `styled(Component)`, thanks to [@k15a](https://github.com/k15a). (see [#470](https://github.com/styled-components/styled-components/pull/470))

## [v1.4.3] - 2017-02-04

### Changed

- Improve TypeScript typings, thanks to [@igorbek](https://github.com/igorbek). (see [#428](https://github.com/styled-components/styled-components/pull/428) and [#432](https://github.com/styled-components/styled-components/pull/432))
- Fix SSR bug introduced in v1.4.2, thanks to [@xcoderzach](https://github.com/xcoderzach). (see [#440](https://github.com/styled-components/styled-components/pull/440))
- Fix defaultProps used instead of ThemeProvider on first render [@k15a](https://github.com/k15a). ([#450](https://github.com/styled-components/styled-components/pull/450))
- displayName will now default to `Styled(Component)` [@k15a](https://github.com/k15a)

## [v1.4.2] - 2017-01-28

### Changed

- Fix performance issue when using `@font-face` by creating a separate `style` tag for global styles, thanks to [@xcoderzach](https://github.com/xcoderzach). (see [#415](https://github.com/styled-components/styled-components/pull/415))

## [v1.4.1] - 2017-01-27

### Changed

- Fix ReactNative throwing an error, thanks to [@lukehedger](https://github.com/lukehedger). (see [#414](https://github.com/styled-components/styled-components/pull/414))

## [v1.4.0] - 2017-01-25

### Added

- TypeScript support, thanks to [@patrick91](https://github.com/patrick91). (see [#152](https://github.com/styled-components/styled-components/pull/152))

## [v1.3.1] - 2017-01-18

### Changed

- Fix `<Styled(undefined)>` in React Developer Tools, thanks to [@iamssen](https://github.com/iamssen). (see [#383](https://github.com/styled-components/styled-components/pull/383))
- Fix themes support in IE <= 10, thanks to [@saschagehlich](https://github.com/saschagehlich). (see [#379](https://github.com/styled-components/styled-components/pull/379))
- Fixed Touchable not recognising styled components as ReactNative components, thanks to [@michalkvasnicak](https://github.com/michalkvasnicak). (see [#372](https://github.com/styled-components/styled-components/pull/372))

## [v1.3.0]

### Added

- Added `styled.Button` alias for ReactNative, thanks to [@Ginhing](https://github.com/Ginhing). (see [#322](https://github.com/styled-components/styled-components/pull/322))

### Changed

- Fix regression from previous release and only delete `innerRef` if it is being passed down to native elements, thanks to [@IljaDaderko](https://github.com/IljaDaderko). (see [#368](https://github.com/styled-components/styled-components/pull/368))
- Fixed defaultProps theme overriding ThemeProvider theme, thanks to [@diegohaz](https://github.com/diegohaz). (see [#345](https://github.com/styled-components/styled-components/pull/345))
- Removed custom flowtype suppressor in favour of default `$FlowFixMe` [@relekang](https://github.com/relekang). (see [#335](https://github.com/styled-components/styled-components/pull/335))
- Updated all dependencies to latest semver, thanks to [@amilajack](https://github.com/amilajack). (see [#324](https://github.com/styled-components/styled-components/pull/324))
- Updated all demos to link to latest version, thanks to [@relekang](https://github.com/relekang). (see [#350](https://github.com/styled-components/styled-components/pull/350))
- Converted to DangerJS, thanks to [@orta](https://github.com/orta). (see [#169](https://github.com/styled-components/styled-components/pull/169))

## [v1.2.1]

### Changed

- Fixed flowtype errors and added flow check to CI, thanks to [@relekang](https://github.com/relekang). (see [#319](https://github.com/styled-components/styled-components/pull/319))

## [v1.2.0]

### Added

- Added [`withTheme`](docs/api.md#withtheme) higher order component; thanks [@brunolemos](https://twitter.com/brunolemos). (see [#312] (https://github.com/styled-components/styled-components/pull/312))
- Added support for media queries, pseudo selectors and nesting in styles-as-objects. (see [#280](https://github.com/styled-components/styled-components/pull/280))

### Changed

- Do not pass innerRef to the component, thanks [@mkhazov](https://github.com/mkhazov). (see [#310](https://github.com/styled-components/styled-components/pull/310))
- Fixed prop changes not updating style on react native; thanks [@brunolemos](https://twitter.com/brunolemos). (see [#311](https://github.com/styled-components/styled-components/pull/311))
- Extract DOM shorthands, thanks [@philpl](https://github.com/philpl). (see [#172](https://github.com/styled-components/styled-components/pull/172))

## [v1.1.3]

### Changed

- Fixed theme changes in `ThemeProvider`s not re-rendering correctly, thanks [@k15a](https://github.com/k15a). (see [#264](https://github.com/styled-components/styled-components/pull/264))
- Fixed overriding theme through props, thanks [@k15a](https://github.com/k15a). (see [#295](https://github.com/styled-components/styled-components/pull/295))
- Removed `lodash` dependency in favor of small utility packages to knock down bundle size by ~0.5kB

## [v1.1.2]

### Added

- Add `// @flow` to files missing them and fix ThemeProvider types, thanks to [@relekang](https://github.com/relekang). (see [#225](https://github.com/styled-components/styled-components/pull/225))

### Changed

- Fixed setting the default theme via `defaultProps` and theme changes not re-rendering components with new styles, thanks to [@michalkvasnicak](https://github.com/michalkvasnicak). (see [#253](https://github.com/styled-components/styled-components/pull/253))
- Improve ReactNative style generation performance, thanks to [@sheepsteak](https://github.com/sheepsteak). (see [#171](https://github.com/styled-components/styled-components/pull/171))

## [v1.1.1]

### Changed

- Bumped `css-to-react-native` to `v1.0.3` to avoid floating points number bug.

## [v1.1.0]

### Added

- Expose API for Server Side rendering: `styleSheet.reset()` and `styleSheet.getCSS()`, thanks to [@thisguychris](https://github.com/thisguychris), (see [#214](https://github.com/styled-components/styled-components/pull/214)) fixes [#124](https://github.com/styled-components/styled-components/issues/124)
- Added support for deeply nested styles in ReactNative (e.g. `transform`), thanks [@jacobp100](https://github.com/jacobp100). (see [#139](https://github.com/styled-components/styled-components/pull/139))
- Added support for camelized style properties in ReactNative (e.g. `fontWeight`), thanks [@jacobp100](https://github.com/jacobp100). (see [#145](https://github.com/styled-components/styled-components/pull/145))
- Properly expose `flow` typings by adding a `flow:build` step and `flow` support docs, thanks to [@ryyppy](https://github.com/ryyppy). (see [#219](https://github.com/styled-components/styled-components/pull/219))

### Changed

- Converted Object.assign to spread operator, thanks to [@thisguychris](https://github.com/thisguychris). (see [#201](https://github.com/styled-components/styled-components/pull/201))
- Switched to using [inline-style-prefixer](https://github.com/rofrischmann/inline-style-prefixer) for our autoprefixing needs.
- Fixed IE10 compatibility, thanks to [@thisguychris](https://github.com/thisguychris). (see [#217](https://github.com/styled-components/styled-components/pull/217))

## [v1.0.11] - 2016-11-14

### Added

- Pass props to interpolated functions in React Native, thanks to [@haikyuu](https://github.com/haikyuu). (see [#190](https://github.com/styled-components/styled-components/pull/190))

### Changed

- Test coverage for `injectGlobal`, thanks to [@b_hough](https://github.com/bhough). (see [#36](https://github.com/styled-components/styled-components/issues/36))
- Added stricter flow type annotations, thanks to [@relekang](https://github.com/relekang) and [@ryyppy](https://github.com/ryyppy). (see [#148](https://github.com/styled-components/styled-components/pull/148))

## [v1.0.10] - 2016-10-28

### Changed

- Huge performance improvement by injecting styles outside of `render`, thanks to [@JamieDixon](https://github.com/JamieDixon). (see [#137](https://github.com/styled-components/styled-components/pull/137))

## [v1.0.9] - 2016-10-26

### Added

- Added ability to get ref to the inner (DOM) node of the styled component via `innerRef` prop, thanks to [@freiksenet](https://github.com/freiksenet). (see [#122](https://github.com/styled-components/styled-components/pull/122))
- Section in docs about the new `stylelint` support with [`stylelint-processor-styled-components`](https://github.com/styled-components/stylelint-processor-styled-components)

### Changed

- Fixed `theme` prop in `styledComponent` and `styledNativeComponent` so that it will properly inherit values for `theme` when `defaultProps` are set, thanks to [@bhough](https://github.com/bhough). (see [#136](https://github.com/styled-components/styled-components/pull/136))

## [v1.0.8] - 2016-10-18

### Added

- IE10 support, thanks to [@didierfranc](https://github.com/didierfranc)! (see [#119](https://github.com/styled-components/styled-components/pull/119))

### Changed

- Fixed `<ThemeProvider>` component hot reloading

## [v1.0.7] – 2016-10-18

### Added

- Documentation about integrating with an existing CSS codebase
- Support for CSS custom variables

### Changed

- Move react from dependencies to `peer–` & `devDependencies`, thanks to [@sheepsteak](https://github.com/sheepsteak)! (see [#93](https://github.com/styled-components/styled-components/pull/93))
- Fix cyclical dependency deadlock in `.es.js` bundle that forced us to revert v1.0.6, thanks to [@Rich-Harris](https://github.com/Rich-Harris)! (see [#100](https://github.com/styled-components/styled-components/pull/100))
- Refactored and added to e2e test suite

## [v1.0.6] - 2016-10-16 REVERTED

### Added

- `CHANGELOG.md` for tracking changes between versions
- Support for Internet Explorer by removing `Symbol` from the transpiled output
- `.es.js` bundle for Webpack v2 or Rollup users to take advantage of tree shaking, thanks to [@Rich-Harris](https://github.com/Rich-Harris)! (see [#96](https://github.com/styled-components/styled-components/pull/96))

### Changed

- Fixed inheritance of statics (like `defaultProps`) with `styled(StyledComponent)`, thanks to [@diegohaz](https://github.com/diegohaz)! (see [#90](https://github.com/styled-components/styled-components/pull/90))
- UMD bundle is now built with Rollup, which means a 22% reduction in size and a 60% reducing in parse time, thanks to [@Rich-Harris](https://github.com/Rich-Harris)! (see [#96](https://github.com/styled-components/styled-components/pull/96))

## [v1.0.5] - 2016-10-15

### Changed

- Fixed theming on ReactNative

## [v1.0.4] - 2016-10-15

### Changed

- Fixed compatibility with other react-broadcast-based systems (like `react-router` v4)

[Unreleased]: https://github.com/styled-components/styled-components/compare/v3.2.5...master
[v3.2.5]: https://github.com/styled-components/styled-components/compare/v3.2.3...v3.2.5
[v3.2.3]: https://github.com/styled-components/styled-components/compare/v3.2.2...v3.2.3
[v3.2.2]: https://github.com/styled-components/styled-components/compare/v3.2.1...v3.2.2
[v3.2.1]: https://github.com/styled-components/styled-components/compare/v3.2.0...v3.2.1
[v3.2.0]: https://github.com/styled-components/styled-components/compare/v3.1.6...v3.2.0
[v3.1.6]: https://github.com/styled-components/styled-components/compare/v3.1.5...v3.1.6
[v3.1.5]: https://github.com/styled-components/styled-components/compare/v3.1.4...v3.1.5
[v3.1.4]: https://github.com/styled-components/styled-components/compare/v3.1.3...v3.1.4
[v3.1.3]: https://github.com/styled-components/styled-components/compare/v3.1.1...v3.1.3
[v3.1.1]: https://github.com/styled-components/styled-components/compare/v3.1.0...v3.1.1
[v3.1.0]: https://github.com/styled-components/styled-components/compare/v3.0.2...v3.1.0
[v3.0.2]: https://github.com/styled-components/styled-components/compare/v3.0.1...v3.0.2
[v3.0.1]: https://github.com/styled-components/styled-components/compare/v2.4.0...v3.0.1
[v2.4.0]: https://github.com/styled-components/styled-components/compare/v2.3.3...v2.4.0
[v2.3.3]: https://github.com/styled-components/styled-components/compare/v2.3.2...v2.3.3
[v2.3.2]: https://github.com/styled-components/styled-components/compare/v2.3.1...v2.3.2
[v2.3.1]: https://github.com/styled-components/styled-components/compare/v2.3.0...v2.3.1
[v2.3.0]: https://github.com/styled-components/styled-components/compare/v2.2.4...v2.3.0
[v2.2.4]: https://github.com/styled-components/styled-components/compare/v2.2.3...v2.2.4
[v2.2.3]: https://github.com/styled-components/styled-components/compare/v2.2.2...v2.2.3
[v2.2.2]: https://github.com/styled-components/styled-components/compare/v2.2.1...v2.2.2
[v2.2.1]: https://github.com/styled-components/styled-components/compare/v2.2.0...v2.2.1
[v2.2.0]: https://github.com/styled-components/styled-components/compare/v2.1.1...v2.2.0
[v2.1.2]: https://github.com/styled-components/styled-components/compare/v2.1.1...v2.1.2
[v2.1.1]: https://github.com/styled-components/styled-components/compare/v2.1.0...v2.1.1
[v2.1.0]: https://github.com/styled-components/styled-components/compare/v2.0.1...v2.1.0
[v2.0.1]: https://github.com/styled-components/styled-components/compare/v2.0.0...v2.0.1
[v2.0.0]: https://github.com/styled-components/styled-components/compare/v1.4.6...v2.0.0
[v1.4.6]: https://github.com/styled-components/styled-components/compare/v1.4.5...v1.4.6
[v1.4.5]: https://github.com/styled-components/styled-components/compare/v1.4.4...v1.4.5
[v1.4.4]: https://github.com/styled-components/styled-components/compare/v1.4.3...v1.4.4
[v1.4.3]: https://github.com/styled-components/styled-components/compare/v1.4.2...v1.4.3
[v1.4.2]: https://github.com/styled-components/styled-components/compare/v1.4.1...v1.4.2
[v1.4.1]: https://github.com/styled-components/styled-components/compare/v1.4.0...v1.4.1
[v1.4.0]: https://github.com/styled-components/styled-components/compare/v1.3.1...v1.4.0
[v1.3.1]: https://github.com/styled-components/styled-components/compare/v1.3.0...v1.3.1
[v1.3.0]: https://github.com/styled-components/styled-components/compare/v1.2.1...v1.3.0
[v1.2.1]: https://github.com/styled-components/styled-components/compare/v1.2.0...v1.2.1
[v1.2.0]: https://github.com/styled-components/styled-components/compare/v1.1.3...v1.2.0
[v1.1.3]: https://github.com/styled-components/styled-components/compare/v1.1.2...v1.1.3
[v1.1.2]: https://github.com/styled-components/styled-components/compare/v1.1.1...v1.1.2
[v1.1.1]: https://github.com/styled-components/styled-components/compare/v1.1.0...v1.1.1
[v1.1.0]: https://github.com/styled-components/styled-components/compare/v1.0.11...v1.1.0
[v1.0.11]: https://github.com/styled-components/styled-components/compare/v1.0.10...v1.0.11
[v1.0.10]: https://github.com/styled-components/styled-components/compare/v1.0.9...v1.0.10
[v1.0.9]: https://github.com/styled-components/styled-components/compare/v1.0.8...v1.0.9
[v1.0.8]: https://github.com/styled-components/styled-components/compare/v1.0.7...v1.0.8
[v1.0.7]: https://github.com/styled-components/styled-components/compare/v1.0.6...v1.0.7
[v1.0.6]: https://github.com/styled-components/styled-components/compare/v1.0.5...v1.0.6
[v1.0.5]: https://github.com/styled-components/styled-components/compare/v1.0.4...v1.0.5
[v1.0.4]: https://github.com/styled-components/styled-components/compare/v1.0.3...v1.0.4<|MERGE_RESOLUTION|>--- conflicted
+++ resolved
@@ -6,11 +6,9 @@
 
 ## Unreleased
 
-<<<<<<< HEAD
 - Fix `makeSpeedyTag`'s css method (see [#1663](https://github.com/styled-components/styled-components/pull/1663))
-=======
--  Fix ComponentStyle caching strategy to take StyleSheet cache into account. @darthtrevino (see [#1634])
->>>>>>> e0ba2c64
+
+-  Fix ComponentStyle caching strategy to take StyleSheet cache into account, by [@darthtrevino](https://github.com/darthtrevino) (see [#1634](https://github.com/styled-components/styled-components/pull/1634))
 
 ## [v3.2.5] - 2018-03-30
 
