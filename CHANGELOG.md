--- conflicted
+++ resolved
@@ -6,15 +6,13 @@
 
 ## Unreleased
 
-<<<<<<< HEAD
 - Use PureComponent instead of Component for the StyledComponent base class, by [@probablyup](https://github.com/probablyup)
-=======
+
 ## [v4.0.0-beta.3] - 2018-09-10
 
 - Fix an issue when streaming with very large amounts of output where sometimes styles might not make it to the client, by [@probablyup](https://github.com/probablyup) (see [#1996](https://github.com/styled-components/styled-components/pull/1996))
 
 - Fix the `createGlobalStyle` multiusage warning having false positives, by [@probablyup](https://github.com/probablyup) (see [#1993](https://github.com/styled-components/styled-components/pull/1993))
->>>>>>> 2ebca6b9
 
 ## [v4.0.0-beta.2] - 2018-09-09
 
