# Changelog

All notable changes to this project will be documented in this file. If a contribution does not have a mention next to it, [@geelen](https://github.com/geelen) or [@mxstbr](https://github.com/mxstbr) did it.

*The format is based on [Keep a Changelog](http://keepachangelog.com/) and this project adheres to [Semantic Versioning](http://semver.org/).*

## Unreleased

<<<<<<< HEAD
- Add warning if there are several instances of `styled-components` initialized on the page (see [#1412](https://github.com/styled-components/styled-components/pull/1412))

- Minify the output CSS when using SSR in production (see [#1224](https://github.com/styled-components/styled-components/pull/1224))
=======
- Disable "speedy" mode for IE and Edge. There seems to be some incompatibility with how the `insertRule` API functions in their rendering stack compared to the other vendors. (see [#1465](https://github.com/styled-components/styled-components/pull/1465))
>>>>>>> d395c765

## [v3.1.3] - 2018-01-29

- Disable "speedy" mode for non-production environments, fixes `jest-styled-components` compatibility (see [#1460](https://github.com/styled-components/styled-components/pull/1460))

## [v3.1.1] - 2018-01-29

- Hotfix for importing in ReactNative, thanks to [@vvasilev-](https://github.com/vvasilev-) (see [#1455](https://github.com/styled-components/styled-components/pull/1455))

## [v3.1.0] - 2018-01-29

- Compile out error messages for production builds (see [#1445](https://github.com/styled-components/styled-components/pull/1445))
- Use much faster CSS injection in the browser, by [@schwers](https://github.com/schwers) and [@philpl](https://github.com/philpl) (see [#1208](https://github.com/styled-components/styled-components/pull/1208))
- Add support for streaming server-side rendering, by [@probablyup](https://github.com/probablyup) (see [#1430](https://github.com/styled-components/styled-components/pull/1430))

## [v3.0.2] - 2018-01-22

- Add secret internals for jest-styled-components (do not use or you will be haunted by spooky ghosts :ghost:) (see [#1438](https://github.com/styled-components/styled-components/pull/1438))

## [v3.0.1] - 2018-01-22

- Add support for SafeAreaView when using styled-components in a React Native project (see [#1339](https://github.com/styled-components/styled-components/pull/1339))

- Remove support for deprecated Navigator when using styled-components in a React Native project (see [#1339](https://github.com/styled-components/styled-components/pull/1339))

- Ship flat bundles for each possible entry, thanks to [@Andarist](https://github.com/Andarist) (see [#1362](https://github.com/styled-components/styled-components/pull/1362))

- Add ESLint precommit hook, thanks to [@lukebelliveau](https://github.com/lukebelliveau) (see [#1393](https://github.com/styled-components/styled-components/pull/1393))

- Fixed nested themes not being republished on outer theme changes, thanks to [@Andarist](https://github.com/Andarist) (see [#1382](https://github.com/styled-components/styled-components/pull/1382))

- Add warning if you've accidently imported 'styled-components' on React Native instead of 'styled-components/native', thanks to [@tazsingh](https://github.com/tazsingh) and [@gribnoysup](https://github.com/gribnoysup) (see [#1391](https://github.com/styled-components/styled-components/pull/1391) and [#1394](https://github.com/styled-components/styled-components/pull/1394))

- Fixed bug where `innerRef` could be passed as undefined to components when using withTheme. This could cause issues when using prop spread within the component (e.g. `{...this.props}`), because React will still warn you about using a non-dom prop even though it's undefined. (see [#1414](https://github.com/styled-components/styled-components/pull/1414))

- Expose `isStyledComponent` utility as a named export. This functionality is useful in some edge cases, such as knowing whether or not to use `innerRef` vs `ref` and detecting if a component class needs to be wrapped such that it can be used in a component selector. (see [#1418](https://github.com/styled-components/styled-components/pull/1418/))

- Remove trailing commas on function arguments (not compatible with ES5 JS engines)

- Ship source maps ([see #1425](https://github.com/styled-components/styled-components/pull/1425))

- Upgrade test suites to run against react v16 ([see #1426](https://github.com/styled-components/styled-components/pull/1426))

- Streaming rendering support (requires React 16, [see #1430](https://github.com/styled-components/styled-components/pull/1430))

## [v2.4.0] - 2017-12-22

- remove some extra information from the generated hash that can differ between build environments ([see #1381](https://github.com/styled-components/styled-components/pull/1381))

## [v2.3.3] - 2017-12-20

- Fix the attr filtering optimization removed in v2.3.2; bundle size improvement, thanks to [@probablyup](https://github.com/probablyup) (see [#1377](https://github.com/styled-components/styled-components/pull/1377))
- Move last bits of docs from the README to the website, thanks to [@Carryon](https://github.com/Carryon), [@SaraVieira](https://github.com/SaraVieira) and [@JamesJefferyUK](https://github.com/JamesJefferyUK)

## [v2.3.2] - 2017-12-19

- Hotfix a bug in the attr filtering in v2.3.1 (see [#1372](https://github.com/styled-components/styled-components/pull/1371))

## [v2.3.1] - 2017-12-19

- Create styled-components badge, thanks to [@iRoachie](https://github.com/iRoachie) (see [#1363](https://github.com/styled-components/styled-components/issues/1363))
- Library size reductions, thanks to [@probablyup](https://github.com/probablyup) (see [#1365](https://github.com/styled-components/styled-components/pull/1365))
- Add Prettier, thanks to [@existentialism](https://github.com/existentialism) (see [#593](https://github.com/styled-components/styled-components/pull/593))
- Fix unminified UMD build, thanks to [@maciej-ka](https://github.com/maciej-ka) (see [#1355](https://github.com/styled-components/styled-components/issues/1355))
- Update the contribution and community guidelines, see the [CONTRIBUTING.md](./CONTRIBUTING.md)

## [v2.3.0] - 2017-12-15

- Add development sandbox to repo for easier contributing, thanks to [@gribnoysup](https://github.com/gribnoysup) (see [#1257](https://github.com/styled-components/styled-components/pull/1257))
- Add basic support for style objects in the Typescript definitions, thanks to [@nbostrom](https://github.com/nbostrom) (see [#1123](https://github.com/styled-components/styled-components/pull/1123))
- Fix ref warning using withTheme HOC and stateless function components, thanks to [@MatthieuLemoine](https://github.com/MatthieuLemoine) (see [#1205](https://github.com/styled-components/styled-components/pull/1205))
- Consistently escape displayNames when creating `componentId`, thanks to [@evan-scott-zocdoc](https://github.com/evan-scott-zocdoc) (see [#1313](https://github.com/styled-components/styled-components/pull/1313))
- Better issue template (see [#1342](https://github.com/styled-components/styled-components/pull/1342))

## [v2.2.4] - 2017-11-29

- Disable static styles caching when hot module replacement is enabled.
- Bump minimum `stylis` version to 3.4.0, adjust the semver caret target (see [#1296](https://github.com/styled-components/styled-components/pull/1296))

## [v2.2.3] - 2017-10-29

- Fix incorrect StyledNativeComponent#componentWillReceiveProps implementation (see [#1276](https://github.com/styled-components/styled-components/pull/1276))

## [v2.2.2] - 2017-10-24

- Prevent `withTheme` HOC from breaking when passing a theme from `defaultProps`, thanks to [@kutyel](https://github.com/kutyel) (see [#1130](https://github.com/styled-components/styled-components/pull/1130))
- Refactor out theme logic in StyledComponent's componentWillMount & componentWillReceiveProps (see [#1130](https://github.com/styled-components/styled-components/issues/1130))
- Add onReset to valid react props list (see [#1234](https://github.com/styled-components/styled-components/pull/1234))
- Add support for ServerStyleSheet PropType in both StyleSheetManager and StyledComponent (see [#1245](https://github.com/styled-components/styled-components/pull/1245))
- Prevent component styles from being static if `attrs` are dynamic (see [#1219](https://github.com/styled-components/styled-components/pull/1219))
- Changed 'too many classes' error to recommend attrs for frequently changed styles (see [#1213](https://github.com/styled-components/styled-components/pull/1213))

## [v2.2.1] - 2017-10-04

- Cache static classnames in browser environments, thanks to [@schwers](https://github.com/schwers) (see [#1069]https://github.com/styled-components/styled-components/pull/1069))
- Move the list of libraries built with styled-components to [`awesome-styled-components`](https://github.com/styled-components/awesome-styled-components), thanks to [@romellogood](https://github.com/romellogood) (see [#1203](https://github.com/styled-components/styled-components/pull/1203))
- Don't emit empty rules like from interpolations, thanks to [@wmertens](https://github.com/wmertens) (see [#1149](https://github.com/styled-components/styled-components/pull/1149))

## [v2.2.0] - 2017-09-27

- Fixed downstream minification issue with replacing `process` (see [#1150](https://github.com/styled-components/styled-components/pull/1150))
- Fixed nonce missing from global styles (see [#1088](https://github.com/styled-components/styled-components/pull/1088))
- Improve component mount and unmount performance with changes to `createBroadcast`. Deprecates usage of `CHANNEL` as a function, will be update to `CHANNEL_NEXT`'s propType in a future version. (see [#1048](https://github.com/styled-components/styled-components/pull/1048))
- Fixed comments in react-native (see [#1041](https://github.com/styled-components/styled-components/pull/1041))
- Add support for the `__webpack_nonce__` CSP attribute (see [#1022](https://github.com/styled-components/styled-components/pull/1022) and [#1043](https://github.com/styled-components/styled-components/pull/1043))
- Add react-native `ImageBackground` alias (see [#1028](https://github.com/styled-components/styled-components/pull/1028))
- Refactor variable in generateAlphabeticName.js (see [#1040](https://github.com/styled-components/styled-components/pull/1040))
- Enable the Node environment for SSR tests, switch some output verification to snapshot testing (see [#1023](https://github.com/styled-components/styled-components/pull/1023))
- Add .extend and .withComponent deterministic ID generation (see [#1044](https://github.com/styled-components/styled-components/pull/1044))
- Add `marquee` tag to domElements (see [#1167](https://github.com/styled-components/styled-components/pull/1167))

## [v2.1.1] - 2017-07-03

- Upgrade stylis to 2.3 and use constructor to fix bugs with multiple libs using stylis simultaneously (see [#962](https://github.com/styled-components/styled-components/pull/962))

## [v2.1.0] - 2017-06-15

- Added missing v2.0 APIs to TypeScript typings, thanks to [@patrick91](https://github.com/patrick91), [@igorbek](https://github.com/igorbek) (see [#837](https://github.com/styled-components/styled-components/pull/837), [#882](https://github.com/styled-components/styled-components/pull/882))
- Added [`react-primitives`](https://github.com/lelandrichardson/react-primitives) target, thanks to [@mathieudutour](https://github.com/mathieudutour) (see [#904](https://github.com/styled-components/styled-components/pull/904)
- Various minor fixes: [#886](https://github.com/styled-components/styled-components/pull/886), [#898](https://github.com/styled-components/styled-components/pull/898), [#902](https://github.com/styled-components/styled-components/pull/902), [#915](https://github.com/styled-components/styled-components/pull/915)

## [v2.0.1] - 2017-06-07

- Fixed `extend` not working with 3 or more inheritances, thanks to [@brunolemos](https://twitter.com/brunolemos). (see [#871](https://github.com/styled-components/styled-components/pull/871))
- Added a test for `withComponent` followed by `attrs`, thanks to [@btmills](https://github.com/btmills). (see [#851](https://github.com/styled-components/styled-components/pull/851))
- Fix Flow type signatures for compatibility with Flow v0.47.0 (see [#840](https://github.com/styled-components/styled-components/pull/840))
- Upgraded stylis to v3.0. (see [#829](https://github.com/styled-components/styled-components/pull/829) and [#876](https://github.com/styled-components/styled-components/pull/876))
- Remove dead code used previously for auto-prefixing. (see [#881](https://github.com/styled-components/styled-components/pull/881))

## [v2.0.0] - 2017-05-25

- Update css-to-react-native - you'll now need to add units to your React Native styles (see [css-to-react-native](https://github.com/styled-components/css-to-react-native/issues/20), [code mod](https://github.com/styled-components/styled-components-native-code-mod))
- Update stylis to latest version (see [#496](https://github.com/styled-components/styled-components/pull/496)).
- Added per-component class names (see [#227](https://github.com/styled-components/styled-components/pull/227)).
- Added the ability to override one component's styles from another.
- Injecting an empty class for each instance of a component in development.
- Added `attrs` constructor for passing extra attributes/properties to the underlying element.
- Added warnings for components generating a lot of classes, thanks to [@vdanchenkov](https://github.com/vdanchenkov). (see [#268](https://github.com/styled-components/styled-components/pull/268))
- Standardised `styled(Comp)` to work the same in all cases, rather than a special extension case where `Comp` is another Styled Component. `Comp.extend` now covers that case. (see [#518](https://github.com/styled-components/styled-components/pull/518)).
- Added `Comp.withComponent(Other)` to allow cloning of an existing SC with a new tag. (see [#814](https://github.com/styled-components/styled-components/pull/814).
- Added a separate `no-parser` entrypoint for preprocessed CSS, which doesn't depend on stylis. The preprocessing is part of our babel plugin. (see [babel-plugin-styled-components/#26](https://github.com/styled-components/babel-plugin-styled-components/pull/26))
- Fix defaultProps used instead of ThemeProvider on first render [@k15a](https://github.com/k15a), restored.
- Refactor StyledComponent for performance optimization.
- Prevent leakage of the `innerRef` prop to wrapped child; under the hood it is converted into a normal React `ref`. (see [#592](https://github.com/styled-components/styled-components/issues/592))
- Pass `innerRef` through to wrapped Styled Components, so that it refers to the actual DOM node. (see [#629](https://github.com/styled-components/styled-components/issues/629))
- Added a dedicated Server-Side-Rendering API, with optimised rehydration on the client. Keys are now sequential.
- Add hoisting static (non-React) properties for withTheme HOC, thanks to [@brunolemos](https://github.com/brunolemos). (See [#712](https://github.com/styled-components/styled-components/pull/712))
- Add `innerRef` support to `withTheme` HOC. (see [#710](https://github.com/styled-components/styled-components/pull/710))
- Switch to babel-preset-env. (see [#717](https://github.com/styled-components/styled-components/pull/717))
- Update StyledNativeComponent to match StyledComponent implementation.
- Fix Theme context for StyledComponent for IE <10. (see [#807](https://github.com/styled-components/styled-components/pull/807))
- Restore `setNativeProps` in StyledNativeComponent, thanks to [@MatthieuLemoine](https://github.com/MatthieuLemoine). (see [#764](https://github.com/styled-components/styled-components/pull/764))
- Fix `ref` being passed to Stateless Functional Components in StyledNativeComponent. (see [#828](https://github.com/styled-components/styled-components/pull/828))
- Add `displayName` to `componentId` when both are present (see [#821](https://github.com/styled-components/styled-components/pull/821))
- Test node 8.x as well in travis (see [#1153](https://github.com/styled-components/styled-components/pull/1153))

## [v1.4.6] - 2017-05-02

### Added

- Support for jsdom and other browsers that do not implement [ownerNode](https://developer.mozilla.org/en-US/docs/Web/API/StyleSheet/ownerNode), thanks to [@zvictor](https://github.com/zvictor)

### Changed

- Upgrade `babel-plugin-flow-react-proptypes` to version 2.1.3, fixing prop-types warnings; thanks to [@EnoahNetzach](https://github.com/EnoahNetzach)

## [v1.4.5] - 2017-04-14

### Changed

- Migrated from the deprecated `React.PropTypes` to the `prop-types` package, thanks to [@YasserKaddour](https://github.com/YasserKaddour). (see [#668](https://github.com/styled-components/styled-components/pull/668))
- Add FlatList, SectionList & VirtualizedList support, thanks to @Kureev(https://github.com/Kureev). (see [#662](https://github.com/styled-components/styled-components/pull/662))
- Removed dependency on `glamor` and migrated remaining references to the internal vendored `glamor` module. (see [#663](https://github.com/styled-components/styled-components/pull/663))
- Fix missing autoprefixing on GlobalStyle model. (see [#702](https://github.com/styled-components/styled-components/pull/702))
- Better support for `keyframes` on older iOS/webkit browsers (see [#720](https://github.com/styled-components/styled-components/pull/720))

## [v1.4.4] — 2017-03-01

### Changed

- Improve theming support in TypeScript, thanks to [@patrick91](https://github.com/patrick91). (see [#460](https://github.com/styled-components/styled-components/pull/460))
- Add TypeScript definitions for `withTheme`, thanks to [@patrick91](https://github.com/patrick91). (see [#521](https://github.com/styled-components/styled-components/pull/521))
- Exclude test files from `npm`, thanks to [@Amwam](https://github.com/Amwam). (see [#464](https://github.com/styled-components/styled-components/pull/464))
- Change the default `displayName` to `styled(Component)`, thanks to [@k15a](https://github.com/k15a). (see [#470](https://github.com/styled-components/styled-components/pull/470))

## [v1.4.3] - 2017-02-04

### Changed

- Improve TypeScript typings, thanks to [@igorbek](https://github.com/igorbek). (see [#428](https://github.com/styled-components/styled-components/pull/428) and [#432](https://github.com/styled-components/styled-components/pull/432))
- Fix SSR bug introduced in v1.4.2, thanks to [@xcoderzach](https://github.com/xcoderzach). (see [#440](https://github.com/styled-components/styled-components/pull/440))
- Fix defaultProps used instead of ThemeProvider on first render [@k15a](https://github.com/k15a). ([#450](https://github.com/styled-components/styled-components/pull/450))
- displayName will now default to `Styled(Component)` [@k15a](https://github.com/k15a)

## [v1.4.2] - 2017-01-28

### Changed

- Fix performance issue when using `@font-face` by creating a separate `style` tag for global styles, thanks to [@xcoderzach](https://github.com/xcoderzach). (see [#415](https://github.com/styled-components/styled-components/pull/415))

## [v1.4.1] - 2017-01-27

### Changed

- Fix ReactNative throwing an error, thanks to [@lukehedger](https://github.com/lukehedger). (see [#414](https://github.com/styled-components/styled-components/pull/414))

## [v1.4.0] - 2017-01-25

### Added

- TypeScript support, thanks to [@patrick91](https://github.com/patrick91). (see [#152](https://github.com/styled-components/styled-components/pull/152))

## [v1.3.1] - 2017-01-18

### Changed

- Fix `<Styled(undefined)>` in React Developer Tools, thanks to [@iamssen](https://github.com/iamssen). (see [#383](https://github.com/styled-components/styled-components/pull/383))
- Fix themes support in IE <= 10, thanks to [@saschagehlich](https://github.com/saschagehlich). (see [#379](https://github.com/styled-components/styled-components/pull/379))
- Fixed Touchable not recognising styled components as ReactNative components, thanks to [@michalkvasnicak](https://github.com/michalkvasnicak). (see [#372](https://github.com/styled-components/styled-components/pull/372))

## [v1.3.0]

### Added

- Added `styled.Button` alias for ReactNative, thanks to [@Ginhing](https://github.com/Ginhing). (see [#322](https://github.com/styled-components/styled-components/pull/322))

### Changed

- Fix regression from previous release and only delete `innerRef` if it is being passed down to native elements, thanks to [@IljaDaderko](https://github.com/IljaDaderko). (see [#368](https://github.com/styled-components/styled-components/pull/368))
- Fixed defaultProps theme overriding ThemeProvider theme, thanks to [@diegohaz](https://github.com/diegohaz). (see [#345](https://github.com/styled-components/styled-components/pull/345))
- Removed custom flowtype suppressor in favour of default `$FlowFixMe` [@relekang](https://github.com/relekang). (see [#335](https://github.com/styled-components/styled-components/pull/335))
- Updated all dependencies to latest semver, thanks to [@amilajack](https://github.com/amilajack). (see [#324](https://github.com/styled-components/styled-components/pull/324))
- Updated all demos to link to latest version, thanks to [@relekang](https://github.com/relekang). (see [#350](https://github.com/styled-components/styled-components/pull/350))
- Converted to DangerJS, thanks to [@orta](https://github.com/orta). (see [#169](https://github.com/styled-components/styled-components/pull/169))

## [v1.2.1]

### Changed

- Fixed flowtype errors and added flow check to CI, thanks to [@relekang](https://github.com/relekang). (see [#319](https://github.com/styled-components/styled-components/pull/319))

## [v1.2.0]

### Added

- Added [`withTheme`](docs/api.md#withtheme) higher order component; thanks [@brunolemos](https://twitter.com/brunolemos). (see [#312] (https://github.com/styled-components/styled-components/pull/312))
- Added support for media queries, pseudo selectors and nesting in styles-as-objects. (see [#280](https://github.com/styled-components/styled-components/pull/280))

### Changed

- Do not pass innerRef to the component, thanks [@mkhazov](https://github.com/mkhazov). (see [#310](https://github.com/styled-components/styled-components/pull/310))
- Fixed prop changes not updating style on react native; thanks [@brunolemos](https://twitter.com/brunolemos). (see [#311](https://github.com/styled-components/styled-components/pull/311))
- Extract DOM shorthands, thanks [@philpl](https://github.com/philpl). (see [#172](https://github.com/styled-components/styled-components/pull/172))

## [v1.1.3]

### Changed

- Fixed theme changes in `ThemeProvider`s not re-rendering correctly, thanks [@k15a](https://github.com/k15a). (see [#264](https://github.com/styled-components/styled-components/pull/264))
- Fixed overriding theme through props, thanks [@k15a](https://github.com/k15a). (see [#295](https://github.com/styled-components/styled-components/pull/295))
- Removed `lodash` dependency in favor of small utility packages to knock down bundle size by ~0.5kB

## [v1.1.2]

### Added

- Add `// @flow` to files missing them and fix ThemeProvider types, thanks to [@relekang](https://github.com/relekang). (see [#225](https://github.com/styled-components/styled-components/pull/225))

### Changed

- Fixed setting the default theme via `defaultProps` and theme changes not re-rendering components with new styles, thanks to [@michalkvasnicak](https://github.com/michalkvasnicak). (see [#253](https://github.com/styled-components/styled-components/pull/253))
- Improve ReactNative style generation performance, thanks to [@sheepsteak](https://github.com/sheepsteak). (see [#171](https://github.com/styled-components/styled-components/pull/171))

## [v1.1.1]

### Changed

- Bumped `css-to-react-native` to `v1.0.3` to avoid floating points number bug.

## [v1.1.0]

### Added

- Expose API for Server Side rendering: `styleSheet.reset()` and `styleSheet.getCSS()`, thanks to [@thisguychris](https://github.com/thisguychris), (see [#214](https://github.com/styled-components/styled-components/pull/214)) fixes [#124](https://github.com/styled-components/styled-components/issues/124)
- Added support for deeply nested styles in ReactNative (e.g. `transform`), thanks [@jacobp100](https://github.com/jacobp100). (see [#139](https://github.com/styled-components/styled-components/pull/139))
- Added support for camelized style properties in ReactNative (e.g. `fontWeight`), thanks [@jacobp100](https://github.com/jacobp100). (see [#145](https://github.com/styled-components/styled-components/pull/145))
- Properly expose `flow` typings by adding a `flow:build` step and `flow` support docs, thanks to [@ryyppy](https://github.com/ryyppy). (see [#219](https://github.com/styled-components/styled-components/pull/219))

### Changed

- Converted Object.assign to spread operator, thanks to [@thisguychris](https://github.com/thisguychris). (see [#201](https://github.com/styled-components/styled-components/pull/201))
- Switched to using [inline-style-prefixer](https://github.com/rofrischmann/inline-style-prefixer) for our autoprefixing needs.
- Fixed IE10 compatibility, thanks to [@thisguychris](https://github.com/thisguychris). (see [#217](https://github.com/styled-components/styled-components/pull/217))

## [v1.0.11] - 2016-11-14

### Added

- Pass props to interpolated functions in React Native, thanks to [@haikyuu](https://github.com/haikyuu). (see [#190](https://github.com/styled-components/styled-components/pull/190))

### Changed

- Test coverage for `injectGlobal`, thanks to [@b_hough](https://github.com/bhough). (see [#36](https://github.com/styled-components/styled-components/issues/36))
- Added stricter flow type annotations, thanks to [@relekang](https://github.com/relekang) and [@ryyppy](https://github.com/ryyppy). (see [#148](https://github.com/styled-components/styled-components/pull/148))

## [v1.0.10] - 2016-10-28

### Changed

- Huge performance improvement by injecting styles outside of `render`, thanks to [@JamieDixon](https://github.com/JamieDixon). (see [#137](https://github.com/styled-components/styled-components/pull/137))

## [v1.0.9] - 2016-10-26

### Added

- Added ability to get ref to the inner (DOM) node of the styled component via `innerRef` prop, thanks to [@freiksenet](https://github.com/freiksenet). (see [#122](https://github.com/styled-components/styled-components/pull/122))
- Section in docs about the new `stylelint` support with [`stylelint-processor-styled-components`](https://github.com/styled-components/stylelint-processor-styled-components)

### Changed

- Fixed `theme` prop in `styledComponent` and `styledNativeComponent` so that it will properly inherit values for `theme` when `defaultProps` are set, thanks to [@bhough](https://github.com/bhough). (see [#136](https://github.com/styled-components/styled-components/pull/136))

## [v1.0.8] - 2016-10-18

### Added

- IE10 support, thanks to [@didierfranc](https://github.com/didierfranc)! (see [#119](https://github.com/styled-components/styled-components/pull/119))

### Changed

- Fixed `<ThemeProvider>` component hot reloading

## [v1.0.7] – 2016-10-18

### Added

- Documentation about integrating with an existing CSS codebase
- Support for CSS custom variables

### Changed

- Move react from dependencies to `peer–` & `devDependencies`, thanks to [@sheepsteak](https://github.com/sheepsteak)! (see [#93](https://github.com/styled-components/styled-components/pull/93))
- Fix cyclical dependency deadlock in `.es.js` bundle that forced us to revert v1.0.6, thanks to [@Rich-Harris](https://github.com/Rich-Harris)! (see [#100](https://github.com/styled-components/styled-components/pull/100))
- Refactored and added to e2e test suite

## [v1.0.6] - 2016-10-16 REVERTED

### Added

- `CHANGELOG.md` for tracking changes between versions
- Support for Internet Explorer by removing `Symbol` from the transpiled output
- `.es.js` bundle for Webpack v2 or Rollup users to take advantage of tree shaking, thanks to [@Rich-Harris](https://github.com/Rich-Harris)! (see [#96](https://github.com/styled-components/styled-components/pull/96))

### Changed

- Fixed inheritance of statics (like `defaultProps`) with `styled(StyledComponent)`, thanks to [@diegohaz](https://github.com/diegohaz)! (see [#90](https://github.com/styled-components/styled-components/pull/90))
- UMD bundle is now built with Rollup, which means a 22% reduction in size and a 60% reducing in parse time, thanks to [@Rich-Harris](https://github.com/Rich-Harris)! (see [#96](https://github.com/styled-components/styled-components/pull/96))

## [v1.0.5] - 2016-10-15

### Changed

- Fixed theming on ReactNative

## [v1.0.4] - 2016-10-15

### Changed

- Fixed compatibility with other react-broadcast-based systems (like `react-router` v4)

[Unreleased]: https://github.com/styled-components/styled-components/compare/v3.1.3...master
[v3.1.3]: https://github.com/styled-components/styled-components/compare/v3.1.2...v3.1.3
[v3.1.1]: https://github.com/styled-components/styled-components/compare/v3.1.0...v3.1.1
[v3.1.0]: https://github.com/styled-components/styled-components/compare/v3.0.2...v3.1.0
[v3.0.2]: https://github.com/styled-components/styled-components/compare/v3.0.1...v3.0.2
[v3.0.1]: https://github.com/styled-components/styled-components/compare/v2.4.0...v3.0.1
[v2.4.0]: https://github.com/styled-components/styled-components/compare/v2.3.3...v2.4.0
[v2.3.3]: https://github.com/styled-components/styled-components/compare/v2.3.2...v2.3.3
[v2.3.2]: https://github.com/styled-components/styled-components/compare/v2.3.1...v2.3.2
[v2.3.1]: https://github.com/styled-components/styled-components/compare/v2.3.0...v2.3.1
[v2.3.0]: https://github.com/styled-components/styled-components/compare/v2.2.4...v2.3.0
[v2.2.4]: https://github.com/styled-components/styled-components/compare/v2.2.3...v2.2.4
[v2.2.3]: https://github.com/styled-components/styled-components/compare/v2.2.2...v2.2.3
[v2.2.2]: https://github.com/styled-components/styled-components/compare/v2.2.1...v2.2.2
[v2.2.1]: https://github.com/styled-components/styled-components/compare/v2.2.0...v2.2.1
[v2.2.0]: https://github.com/styled-components/styled-components/compare/v2.1.1...v2.2.0
[v2.1.2]: https://github.com/styled-components/styled-components/compare/v2.1.1...v2.1.2
[v2.1.1]: https://github.com/styled-components/styled-components/compare/v2.1.0...v2.1.1
[v2.1.0]: https://github.com/styled-components/styled-components/compare/v2.0.1...v2.1.0
[v2.0.1]: https://github.com/styled-components/styled-components/compare/v2.0.0...v2.0.1
[v2.0.0]: https://github.com/styled-components/styled-components/compare/v1.4.6...v2.0.0
[v1.4.6]: https://github.com/styled-components/styled-components/compare/v1.4.5...v1.4.6
[v1.4.5]: https://github.com/styled-components/styled-components/compare/v1.4.4...v1.4.5
[v1.4.4]: https://github.com/styled-components/styled-components/compare/v1.4.3...v1.4.4
[v1.4.3]: https://github.com/styled-components/styled-components/compare/v1.4.2...v1.4.3
[v1.4.2]: https://github.com/styled-components/styled-components/compare/v1.4.1...v1.4.2
[v1.4.1]: https://github.com/styled-components/styled-components/compare/v1.4.0...v1.4.1
[v1.4.0]: https://github.com/styled-components/styled-components/compare/v1.3.1...v1.4.0
[v1.3.1]: https://github.com/styled-components/styled-components/compare/v1.3.0...v1.3.1
[v1.3.0]: https://github.com/styled-components/styled-components/compare/v1.2.1...v1.3.0
[v1.2.1]: https://github.com/styled-components/styled-components/compare/v1.2.0...v1.2.1
[v1.2.0]: https://github.com/styled-components/styled-components/compare/v1.1.3...v1.2.0
[v1.1.3]: https://github.com/styled-components/styled-components/compare/v1.1.2...v1.1.3
[v1.1.2]: https://github.com/styled-components/styled-components/compare/v1.1.1...v1.1.2
[v1.1.1]: https://github.com/styled-components/styled-components/compare/v1.1.0...v1.1.1
[v1.1.0]: https://github.com/styled-components/styled-components/compare/v1.0.11...v1.1.0
[v1.0.11]: https://github.com/styled-components/styled-components/compare/v1.0.10...v1.0.11
[v1.0.10]: https://github.com/styled-components/styled-components/compare/v1.0.9...v1.0.10
[v1.0.9]: https://github.com/styled-components/styled-components/compare/v1.0.8...v1.0.9
[v1.0.8]: https://github.com/styled-components/styled-components/compare/v1.0.7...v1.0.8
[v1.0.7]: https://github.com/styled-components/styled-components/compare/v1.0.6...v1.0.7
[v1.0.6]: https://github.com/styled-components/styled-components/compare/v1.0.5...v1.0.6
[v1.0.5]: https://github.com/styled-components/styled-components/compare/v1.0.4...v1.0.5
[v1.0.4]: https://github.com/styled-components/styled-components/compare/v1.0.3...v1.0.4<|MERGE_RESOLUTION|>--- conflicted
+++ resolved
@@ -6,13 +6,9 @@
 
 ## Unreleased
 
-<<<<<<< HEAD
 - Add warning if there are several instances of `styled-components` initialized on the page (see [#1412](https://github.com/styled-components/styled-components/pull/1412))
 
-- Minify the output CSS when using SSR in production (see [#1224](https://github.com/styled-components/styled-components/pull/1224))
-=======
 - Disable "speedy" mode for IE and Edge. There seems to be some incompatibility with how the `insertRule` API functions in their rendering stack compared to the other vendors. (see [#1465](https://github.com/styled-components/styled-components/pull/1465))
->>>>>>> d395c765
 
 ## [v3.1.3] - 2018-01-29
 
