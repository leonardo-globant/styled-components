# Changelog

All notable changes to this project will be documented in this file. If a contribution does not have a mention next to it, [@geelen](https://github.com/geelen) or [@mxstbr](https://github.com/mxstbr) did it.

_The format is based on [Keep a Changelog](http://keepachangelog.com/) and this project adheres to [Semantic Versioning](http://semver.org/)._

## Unreleased

<<<<<<< HEAD
- Fix how ampersand is handled in self-referential selector combinations, e.g. `& + &` (see [#2071](https://github.com/styled-components/styled-components/pull/2071))
=======
- Add warning when component is not a styled component and cannot be referred via component selector, by [@egdbear](https://github.com/egdbear) (see [#2070](https://github.com/styled-components/styled-components/pull/2070))
>>>>>>> bebd2441

## [v4.0.0-beta.10] - 2018-10-04

- Add support for `as` to be used with `attrs` for better polymorphism, by [@imbhargav5](https://github.com/imbhargav5) (see [#2055](https://github.com/styled-components/styled-components/pull/2055))

- Fix `withTheme` HOC to use a theme defined in `defaultProps` of the wrapped component, by [@theboyWhoCriedWoolf](https://github.com/theboyWhoCriedWoolf) (see [#2033](https://github.com/styled-components/styled-components/pull/2033))

- Add `enzymeFind` test utility to easily grab instances of a styled-component from enyzme mounted testing scenarios, by [@probablyup](https://github.com/probablyup) (see [#2049](https://github.com/styled-components/styled-components/pull/2049))

```js
import { mount } from 'enzyme';
import React from 'react';
import styled from 'styled-components';
import { enzymeFind } from 'styled-components/test-utils';

const Thing = styled.div`
  color: red;
`;

const wrapper = mount(
  <div>
    <Thing isCool />
  </div>
);

const thing = enzymeFind(wrapper, Thing);

// expect(thing.props()).toHaveProperty('isCool') etc
```

## [v4.0.0-beta.9] - 2018-09-24

- Fix usage of `keyframes` with `createGlobalStyle`, by [@probablyup](https://github.com/probablyup) (see [#2029](https://github.com/styled-components/styled-components/pull/2029))

## [v4.0.0-beta.8] - 2018-09-20

- Inline and optimize the static hoisting functionality to avoid a bundler bug and shed a bit of package weight, by [@probablyup](https://github.com/probablyup) (see [#2021](https://github.com/styled-components/styled-components/pull/2021))

## [v4.0.0-beta.7] - 2018-09-18

- Revise createGlobalStyle HMR back to the original PR code without using `componentDidMount`, by [@probablyup](https://github.com/probablyup) (see [#2017](https://github.com/styled-components/styled-components/pull/2017))

- Some light refactoring to further reduce object allocations, by [@probablyup](https://github.com/probablyup) (see [#2016](https://github.com/styled-components/styled-components/pull/2016))

## [v4.0.0-beta.6] - 2018-09-17

- Fix a bug introduced from some refactoring that went into beta.5 around usage of `keyframes` with multiple interpolations, by [@probablyup](https://github.com/probablyup) (see [#2013](https://github.com/styled-components/styled-components/pull/2013))

- Tweak the styled components base component naming to look nicer in DevTools, by [@probablyup](https://github.com/probablyup) (see [#2012](https://github.com/styled-components/styled-components/pull/2012))

- Beef up the error message that sometimes occurs when multiple versions of styled components are used together and the StyleSheet instance can't be found, by [@probablyup](https://github.com/probablyup) (see [#2012](https://github.com/styled-components/styled-components/pull/2012))

## [v4.0.0-beta.5] - 2018-09-14

- Fix issue with `createGlobalStyle` and hot module reload, by [@probablyup](https://github.com/probablyup) (see [#2007](https://github.com/styled-components/styled-components/pull/2007))

- Remove keyframes factory function, by [@probablyup](https://github.com/probablyup) (see [#2006](https://github.com/styled-components/styled-components/pull/2006))

## [v4.0.0-beta.4] - 2018-09-12

- Use PureComponent instead of Component for the StyledComponent base class, by [@probablyup](https://github.com/probablyup)

- Internal refactoring to simplify the codebase and make it more readily DCE-able, by [@probablyup](https://github.com/probablyup)

## [v4.0.0-beta.3] - 2018-09-10

- Fix an issue when streaming with very large amounts of output where sometimes styles might not make it to the client, by [@probablyup](https://github.com/probablyup) (see [#1996](https://github.com/styled-components/styled-components/pull/1996))

- Fix the `createGlobalStyle` multiusage warning having false positives, by [@probablyup](https://github.com/probablyup) (see [#1993](https://github.com/styled-components/styled-components/pull/1993))

## [v4.0.0-beta.2] - 2018-09-09

- Expose `ThemeConsumer` component, context consumer render prop component from the `React.createContext` API if people are interested in using it rather than / in addition to the `withTheme` HOC, by [@probablyup](https://github.com/probablyup)

- Remove "no tags" experiment, by [@probablyup](https://github.com/probablyup) (see [#1987](https://github.com/styled-components/styled-components/pull/1987))

- Fixed an issue with `createGlobalStyle` when the component was composed in multiple places and render of the subsequent component instance happened before unmount of the original; previously we removed styles immediately upon unmount of any instance without checking how many copies were still alive, by [@probablyup](https://github.com/probablyup) (see [#1989](https://github.com/styled-components/styled-components/pull/1989))

## [v4.0.0-beta.1] - 2018-09-06

- Fixed an issue where `createGlobalStyle` was clobbering the very next style to be applied during rehydration in production mode, by [@probablyup](https://github.com/probablyup) (see [#1976](https://github.com/styled-components/styled-components/pull/1976))

- Removed some unused code, by [@probablyup](https://github.com/probablyup) (see [#1976](https://github.com/styled-components/styled-components/pull/1976))

- Switched `createGlobalStyle` to be a `PureComponent`, by [@probablyup](https://github.com/probablyup) (see [#1976](https://github.com/styled-components/styled-components/pull/1976))

## [v4.0.0-beta.0] - 2018-09-04

- Remove deprecated `consolidateStreamedStyles` API, by [@probablyup](https://github.com/probablyup) (see [#1906](https://github.com/styled-components/styled-components/pull/1906))

- Remove deprecated `jsnext:main` entry point from package.json, by [@probablyup](https://github.com/probablyup) (see [#1907](https://github.com/styled-components/styled-components/pull/1907))

- Remove deprecated `.extend` API, by [@probablyup](https://github.com/probablyup) (see [#1908](https://github.com/styled-components/styled-components/pull/1908))

- Migrate to new context API, by [@alexandernanberg](https://github.com/alexandernanberg) (see [#1894](https://github.com/styled-components/styled-components/pull/1894))

- Remove TS typings; they are now to be found in DefinitelyTyped, by [@probablyup](https://github.com/probablyup). See https://github.com/styled-components/styled-components/issues/1778 for more information.

- Add new `data-styled-version` attribute to generated `<style>` tags to allow multiple versions of styled-components to function on the page at once without clobbering each other, by [@probablyup](https://github.com/probablyup)

  It's still highly recommended to use aliasing via your bundler to dedupe libraries like styled-components and react.

- [Breaking change] Refactor `keyframes` helper, by [@fer0x](https://github.com/Fer0x) (see [#1930](https://github.com/styled-components/styled-components/pull/1930)).

  Keyframes is now implemented in a "lazy" manner: its styles will be injected with the render phase of components using them.

  `keyframes` no longer returns an animation name, instead it returns an object which has method `.getName()` for the purpose of getting the animation name.

* Add `createGlobalStyle` that returns a component which, when mounting, will apply global styles. This is a replacement for the `injectGlobal` API. It can be updated, replaced, removed, etc like any normal component and the global scope will update accordingly, by [@JamieDixon](https://github.com/JamieDixon) [@marionebl](https://github.com/marionebl), [@yjimk](https://github.com/yjimk), and [@imbhargav5](https://github.com/imbhargav5) (see [#1416](https://github.com/styled-components/styled-components/pull/1416))

  ```jsx
  const GlobalStyles = createGlobalStyle`
    html {
      color: 'red';
    }
  `;

  // then put it in your React tree somewhere:
  // <GlobalStyles />
  ```

- Migrate to use new `React.forwardRef` API, by [@probablyup](https://github.com/probablyup); note that this removes the `innerRef` API since it is no longer needed.

- Implement `styled()` wrapper folding. In a nutshell, when you nest styled wrappers (e.g. `styled(styled.div)`) the components are now folded such that only one is mounted that contains the merged styles of its ancestors. This is conceptually equivalent to the removed "extend" functionality, but without many of the downsides -- and it's automatic, by [@probablyup](https://github.com/probablyup) (see [#1962](https://github.com/styled-components/styled-components/pull/1962))

- Added a first-class API for rendering polymorphism via "as" prop. In most cases, this new prop will replace your need to use the `.withComponent` API. It allows you to control what underlying element or component is rendered at runtime, while not messing with the styles, by [@probablyup](https://github.com/probablyup) (see [#1962](https://github.com/styled-components/styled-components/pull/1962))

  ```jsx
  import { Link } from 'react-router'

  const Component = styled.div`
    color: red;
  `

  // Examples
  <Component>Hello world!</Component>
  <Component as="span">Hello world!</Component>
  <Component as={Link} to="home">Hello world!</Component>
  ```

## [v3.4.9] - 2018-09-18

- Remove the `injectGlobal` warning; it's not actionable since the replacement API is in v4 only, so why say anything?

## [v3.4.8] - 2018-09-17

- Fix the `injectGlobal` warning not being properly guarded for production, by [@probablyup](https://github.com/probablyup)

## [v3.4.7] - 2018-09-17

- Add warning for the upcoming removal of the `injectGlobal` API in v4.0, by [@rainboxx](https://github.com/rainboxx) (see [#1867](https://github.com/styled-components/styled-components/pull/1867))

- Backport from v4: Beef up the error message that sometimes occurs when multiple versions of styled components are used together and the StyleSheet instance can't be found, by [@probablyup](https://github.com/probablyup) (see [#2012](https://github.com/styled-components/styled-components/pull/2012))

## [v3.4.6] - 2018-09-10

- Fix an issue when streaming with very large amounts of output where sometimes styles might not make it to the client, by [@probablyup](https://github.com/probablyup) (see [#1997](https://github.com/styled-components/styled-components/pull/1997))

## [v3.4.5] - 2018-08-23

- Tone down the dev warnings for deprecated APIs (they were `console.error`, now `console.warn`), by [@probablyup](https://github.com/probablyup)

## [v3.4.4] - 2018-08-21

- Fix warning function not having a production fallback, by [@mitoyarzun](https://github.com/mitoyarzun) (see [#1938](https://github.com/styled-components/styled-components/pull/1938))

## [v3.4.3] - 2018-08-21

- Add warning for the upcoming removal of the `extend` API in v4.0, by [@probablyup](https://github.com/probablyup) (see [#1909](https://github.com/styled-components/styled-components/pull/1909))

- Throw Error if a React component was mistakenly interpolated within styles, by [@imbhargav5](https://github.com/imbhargav5) (see [#1883](https://github.com/styled-components/styled-components/pull/1883))

- Fix the primitives build, by [@probablyup](https://github.com/probablyup) (see [24f097](https://github.com/styled-components/styled-components/commit/24f097e3d342a1ab3db3ff68b81cc7d172e7dd0b))

## [v3.4.2] - 2018-08-07

- Fix a regression from [#1843](https://github.com/styled-components/styled-components/pull/1892) that breaks deferred injection and duplicates rules, by [@kitten](https://github.com/kitten) (see [#1892](https://github.com/styled-components/styled-components/pull/1892))

- [TS] Fix missing generic type arguments in .d.ts, by [@PzYon](https://github.com/PzYon) (see [#1886](https://github.com/styled-components/styled-components/pull/1886))

## [v3.4.1] - 2018-08-04

- Fixed a bug in typings where `isStyledComponent` was defined using an undefined variable, by [@MayhemYDG](https://github.com/MayhemYDG) (see [#1876](https://github.com/styled-components/styled-components/pull/1876))

- Add error system, by [@probablyup](https://github.com/probablyup) (see [#1881](https://github.com/styled-components/styled-components/pull/1881))

- Fix "stream" module not being properly eliminated by rollup, by [@probablyup](https://github.com/probablyup)

## [v3.4.0] - 2018-08-02

- Add first-class support for functions that return objects, by [@acjay](https://github.com/acjay) (see [#1820](https://github.com/styled-components/styled-components/pull/1820))

  ```JS
  const Comp = styled.div((({ color }) => ({
    color,
  }))
  ```

- Add support for the prop variants used by Preact (`autofocus`, `class`, `for`), by [@probablyup](https://github.com/probablyup) (see [#1823](https://github.com/styled-components/styled-components/pull/1823))

- Various performance improvements, by [@probablyup](https://github.com/probablyup) (see [#1843](https://github.com/styled-components/styled-components/pull/1843))

- [TS] Revert #1798, by [@Igorbek](https://github.com/Igorbek) (see [#1840](https://github.com/styled-components/styled-components/pull/1840))

- [Internal] Add benchmarking suite, by [@mxstbr](https://github.com/mxstbr) (see [#1833](https://github.com/styled-components/styled-components/pull/1833))

## [v3.3.3] - 2018-06-20

- Fixed a regression when extending a `styled(StyledComponent)` introduced in 3.3.0, by [@probablyup](https://github.com/probablyup) (see [#1819](https://github.com/styled-components/styled-components/pull/1819))

- Adjust how displayName is generated when not using Babel to properly preserve a displayName passed via `withConfig`, by [@probablyup](https://github.com/probablyup) (see [#1755](https://github.com/styled-components/styled-components/pull/1755))

- [TS] Fix props being removed when indexed types are passed to WithOptionalTheme, by [@devrelm](https://github.com/devrelm) (see [#1806](https://github.com/styled-components/styled-components/pull/1806))

- [TS] Allow TypeScript 2.9.1 to accept tagged template type argument, by [@Igorbek](https://github.com/Igorbek) (see [#1798](https://github.com/styled-components/styled-components/pull/1798))

- Add ref documentation for React.createRef(), by [@julmot](https://github.com/julmot) (see [#1792](https://github.com/styled-components/styled-components/pull/1792))

## [v3.3.2] - 2018-06-04

- Allow non-plain objects as `ThemeProvider` themes, by [@phyllisstein](https://github.com/phyllisstein) (see [#1780](https://github.com/styled-components/styled-components/pull/1780))

- Upgrade flow-bin to latest, by [@halvves](https://github.com/halvves) (see [#1748](https://github.com/styled-components/styled-components/pull/1748))

- Update various CI bits, by [@probablyup](https://github.com/probablyup) (see [#1769](https://github.com/styled-components/styled-components/pull/1769))

- Reimplement SSR stream handling as a transform stream rather than a second-order readable stream, by [@probablyup](https://github.com/probablyup) (see [#1768](https://github.com/styled-components/styled-components/pull/1768))

- Allow React Component as attr, by [@valerybugakov](https://github.com/valerybugakov) (see [#1751](https://github.com/styled-components/styled-components/pull/1751))

- Added pointer events to valid attributes check, by [@plankguy](https://github.com/plankguy) (see [#1790](https://github.com/styled-components/styled-components/pull/1790))

_v3.3.1 was skipped due to a bad deploy._

## [v3.3.0] - 2018-05-25

- Fix off-by-one error in insertRuleHelpers.js, by [@migueloller](https://github.com/migueloller) (see [#1749](https://github.com/styled-components/styled-components/pull/1749))

- Add first-class support for objects, by [@mxstbr](https://github.com/mxstbr) (see [#1732](https://github.com/styled-components/styled-components/pull/1732))

  ```JS
  const Component = styled.div({
    color: 'blue'
  })
  ```

* Fix typo in console warning about multiple instances, by [@lucianbuzzo](https://github.com/lucianbuzzo) (see [#1730](https://github.com/styled-components/styled-components/pull/1730))

* Make the multiple instance warning criteria a little more strict to avoid badgering people running unit tests, by [@probablyup](https://github.com/probablyup) (see [#1693](https://github.com/styled-components/styled-components/pull/1693))

* Fix `React.createRef()` values for `innerRef` being ignored in React Native, by [@simonbuchan](https://github.com/simonbuchan) (see [#1718](https://github.com/styled-components/styled-components/pull/1718))

* Hoist non-react static properties on wrapped classes, by [@probablyup](https://github.com/probablyup) (see [#1750](https://github.com/styled-components/styled-components/pull/1750))

* Support attributes prefixed by `x-`, by [@mlecoq](https://github.com/mlecoq) (see [#1753](https://github.com/styled-components/styled-components/pull/1753))

## [v3.2.6] - 2018-04-17

- Fix `cascade: false` being erroneously set on the Stylis rule splitter (see [#1677](https://github.com/styled-components/styled-components/pull/1677))

- Fix typo in `ComponentStyle.js` comments (see [#1678](https://github.com/styled-components/styled-components/pull/1678))

- Accept ref forwarding components in styled constructor (see [#1658](https://github.com/styled-components/styled-components/pull/1658))

- Fix onInvalid check in validAttrs, by [@slootsantos](https://github.com/slootsantos) (see [#1668](https://github.com/styled-components/styled-components/pull/1668))

- Fix `makeSpeedyTag`'s css method (see [#1663](https://github.com/styled-components/styled-components/pull/1663))

- Fix ComponentStyle caching strategy to take StyleSheet cache into account, by [@darthtrevino](https://github.com/darthtrevino) (see [#1634](https://github.com/styled-components/styled-components/pull/1634))

- Add new `test-utils` to simplify finding styled-components in the DOM in unit testing scenarios, by [@jamiebuilds](https://github.com/jamiebuilds) (see [#1652](https://github.com/styled-components/styled-components/pull/1652))

- Add minified commonjs and esm builds for bundle size tracking (see [#1681](https://github.com/styled-components/styled-components/pull/1681))

## [v3.2.5] - 2018-03-30

- Deprecate experimental preprocess mode, by [@Samatar26](https://github.com/Samatar26) (see [#1619](https://github.com/styled-components/styled-components/issues/1619))
- Added ability to override `SC_ATTR` via `process.env.SC_ATTR` (see [#1632](https://github.com/styled-components/styled-components/pull/1632))

## [v3.2.3] - 2018-03-14

- Fix SSR memory leak where StyleSheet clones are never freed (see [#1612](https://github.com/styled-components/styled-components/pull/1612))

## [v3.2.2] - 2018-03-13

- Fix ServerTag.clone() not properly cloning its names and markers (see [#1605](https://github.com/styled-components/styled-components/pull/1605))

- Fix nested media at-rules by upgrading to stylis@^3.5.0 and stylis-rule-sheet@^0.0.10 (see [#1595](https://github.com/styled-components/styled-components/pull/1595))

- Fix the `IS_BROWSER` check to work more reliably in projects where `window` may be shimmed, by [@danieldunderfelt](https://github.com/danieldunderfelt) (see [#1599](https://github.com/styled-components/styled-components/pull/1599))

## [v3.2.1] - 2018-03-07

- Fix `@import` rules not being enforced to appear at the beginning of stylesheets (see [#1577](https://github.com/styled-components/styled-components/pull/1577))

- Fix StyleTags toElement outputting inline CSS which would cause URL encoding (see [#1580](https://github.com/styled-components/styled-components/pull/1580))

## [v3.2.0] - 2018-03-05

- Remove `type="text/css"`-attribute from style tag to remove warnings from w3c validator (see [#1551](https://github.com/styled-components/styled-components/pull/1551))

- Add `foreignObject` svg element (see [#1544](https://github.com/styled-components/styled-components/pull/1544))

- Add `controlsList` to validAttr list (see [#1537](https://github.com/styled-components/styled-components/pull/1537))

- Enable stylis' semicolon autocompletion which was accidentally disabled for a lot of prior releases (see [#1532](https://github.com/styled-components/styled-components/pull/1532))

- Fix `insertRule` injection (speedy mode in production) of nested media queries by upgrading stylis-rule-sheet (see [#1529](https://github.com/styled-components/styled-components/pull/1529) and [#1528](https://github.com/styled-components/styled-components/pull/1528))

- Add `StyleSheet.remove` API method to be able to delete rules related to a component (see [#1514](https://github.com/styled-components/styled-components/pull/1514))

- Replace murmurhash implementation and avoid destructuring tag function arguments (see [#1516](https://github.com/styled-components/styled-components/pull/1516))

- Rewrite and refactor `StyleSheet` and `ServerStyleSheet` (no breaking change, see [#1501](https://github.com/styled-components/styled-components/pull/1501))

- Add warning if there are several instances of `styled-components` initialized on the page (see [#1412](https://github.com/styled-components/styled-components/pull/1412))

- Add `target` prop to `StyleSheetManager` component to enable specifying where style tags should render (see [#1491](https://github.com/styled-components/styled-components/pull/1491))

## [v3.1.6] - 2018-02-03

- Bugfix for the last style tag sometimes being emitted multiple times during streaming (see [#1479](https://github.com/styled-components/styled-components/pull/1479))

- Bugfix for speedy mode rehydration and added handling for out-of-order style injection (see [#1482](https://github.com/styled-components/styled-components/pull/1482))

## [v3.1.5] - 2018-02-01

- Apply a workaround to re-enable "speedy" mode for IE/Edge (see [#1468](https://github.com/styled-components/styled-components/pull/1468))

- Fix memory leak in the server-side streaming logic (see [#1475](https://github.com/styled-components/styled-components/pull/1475))

## [v3.1.4] - 2018-01-29

- Disable "speedy" mode for IE and Edge. There seems to be some incompatibility with how the `insertRule` API functions in their rendering stack compared to the other vendors. (see [#1465](https://github.com/styled-components/styled-components/pull/1465))

## [v3.1.3] - 2018-01-29

- Disable "speedy" mode for non-production environments, fixes `jest-styled-components` compatibility (see [#1460](https://github.com/styled-components/styled-components/pull/1460))

## [v3.1.1] - 2018-01-29

- Hotfix for importing in ReactNative, thanks to [@vvasilev-](https://github.com/vvasilev-) (see [#1455](https://github.com/styled-components/styled-components/pull/1455))

## [v3.1.0] - 2018-01-29

- Compile out error messages for production builds (see [#1445](https://github.com/styled-components/styled-components/pull/1445))
- Use much faster CSS injection in the browser, by [@schwers](https://github.com/schwers) and [@philpl](https://github.com/philpl) (see [#1208](https://github.com/styled-components/styled-components/pull/1208))
- Add support for streaming server-side rendering, by [@probablyup](https://github.com/probablyup) (see [#1430](https://github.com/styled-components/styled-components/pull/1430))

## [v3.0.2] - 2018-01-22

- Add secret internals for jest-styled-components (do not use or you will be haunted by spooky ghosts :ghost:) (see [#1438](https://github.com/styled-components/styled-components/pull/1438))

## [v3.0.1] - 2018-01-22

- Add support for SafeAreaView when using styled-components in a React Native project (see [#1339](https://github.com/styled-components/styled-components/pull/1339))

- Remove support for deprecated Navigator when using styled-components in a React Native project (see [#1339](https://github.com/styled-components/styled-components/pull/1339))

- Ship flat bundles for each possible entry, thanks to [@Andarist](https://github.com/Andarist) (see [#1362](https://github.com/styled-components/styled-components/pull/1362))

- Add ESLint precommit hook, thanks to [@lukebelliveau](https://github.com/lukebelliveau) (see [#1393](https://github.com/styled-components/styled-components/pull/1393))

- Fixed nested themes not being republished on outer theme changes, thanks to [@Andarist](https://github.com/Andarist) (see [#1382](https://github.com/styled-components/styled-components/pull/1382))

- Add warning if you've accidently imported 'styled-components' on React Native instead of 'styled-components/native', thanks to [@tazsingh](https://github.com/tazsingh) and [@gribnoysup](https://github.com/gribnoysup) (see [#1391](https://github.com/styled-components/styled-components/pull/1391) and [#1394](https://github.com/styled-components/styled-components/pull/1394))

- Fixed bug where `innerRef` could be passed as undefined to components when using withTheme. This could cause issues when using prop spread within the component (e.g. `{...this.props}`), because React will still warn you about using a non-dom prop even though it's undefined. (see [#1414](https://github.com/styled-components/styled-components/pull/1414))

- Expose `isStyledComponent` utility as a named export. This functionality is useful in some edge cases, such as knowing whether or not to use `innerRef` vs `ref` and detecting if a component class needs to be wrapped such that it can be used in a component selector. (see [#1418](https://github.com/styled-components/styled-components/pull/1418/))

- Remove trailing commas on function arguments (not compatible with ES5 JS engines)

- Ship source maps (see [#1425](https://github.com/styled-components/styled-components/pull/1425))

- Upgrade test suites to run against react v16 (see [#1426](https://github.com/styled-components/styled-components/pull/1426))

- Streaming rendering support (requires React 16, see [#1430](https://github.com/styled-components/styled-components/pull/1430))

## [v2.4.0] - 2017-12-22

- remove some extra information from the generated hash that can differ between build environments (see [#1381](https://github.com/styled-components/styled-components/pull/1381))

## [v2.3.3] - 2017-12-20

- Fix the attr filtering optimization removed in v2.3.2; bundle size improvement, thanks to [@probablyup](https://github.com/probablyup) (see [#1377](https://github.com/styled-components/styled-components/pull/1377))
- Move last bits of docs from the README to the website, thanks to [@Carryon](https://github.com/Carryon), [@SaraVieira](https://github.com/SaraVieira) and [@JamesJefferyUK](https://github.com/JamesJefferyUK)

## [v2.3.2] - 2017-12-19

- Hotfix a bug in the attr filtering in v2.3.1 (see [#1372](https://github.com/styled-components/styled-components/pull/1371))

## [v2.3.1] - 2017-12-19

- Create styled-components badge, thanks to [@iRoachie](https://github.com/iRoachie) (see [#1363](https://github.com/styled-components/styled-components/issues/1363))
- Library size reductions, thanks to [@probablyup](https://github.com/probablyup) (see [#1365](https://github.com/styled-components/styled-components/pull/1365))
- Add Prettier, thanks to [@existentialism](https://github.com/existentialism) (see [#593](https://github.com/styled-components/styled-components/pull/593))
- Fix unminified UMD build, thanks to [@maciej-ka](https://github.com/maciej-ka) (see [#1355](https://github.com/styled-components/styled-components/issues/1355))
- Update the contribution and community guidelines, see the [CONTRIBUTING.md](./CONTRIBUTING.md)

## [v2.3.0] - 2017-12-15

- Add development sandbox to repo for easier contributing, thanks to [@gribnoysup](https://github.com/gribnoysup) (see [#1257](https://github.com/styled-components/styled-components/pull/1257))
- Add basic support for style objects in the Typescript definitions, thanks to [@nbostrom](https://github.com/nbostrom) (see [#1123](https://github.com/styled-components/styled-components/pull/1123))
- Fix ref warning using withTheme HOC and stateless function components, thanks to [@MatthieuLemoine](https://github.com/MatthieuLemoine) (see [#1205](https://github.com/styled-components/styled-components/pull/1205))
- Consistently escape displayNames when creating `componentId`, thanks to [@evan-scott-zocdoc](https://github.com/evan-scott-zocdoc) (see [#1313](https://github.com/styled-components/styled-components/pull/1313))
- Better issue template (see [#1342](https://github.com/styled-components/styled-components/pull/1342))

## [v2.2.4] - 2017-11-29

- Disable static styles caching when hot module replacement is enabled.
- Bump minimum `stylis` version to 3.4.0, adjust the semver caret target (see [#1296](https://github.com/styled-components/styled-components/pull/1296))

## [v2.2.3] - 2017-10-29

- Fix incorrect StyledNativeComponent#componentWillReceiveProps implementation (see [#1276](https://github.com/styled-components/styled-components/pull/1276))

## [v2.2.2] - 2017-10-24

- Prevent `withTheme` HOC from breaking when passing a theme from `defaultProps`, thanks to [@kutyel](https://github.com/kutyel) (see [#1130](https://github.com/styled-components/styled-components/pull/1130))
- Refactor out theme logic in StyledComponent's componentWillMount & componentWillReceiveProps (see [#1130](https://github.com/styled-components/styled-components/issues/1130))
- Add onReset to valid react props list (see [#1234](https://github.com/styled-components/styled-components/pull/1234))
- Add support for ServerStyleSheet PropType in both StyleSheetManager and StyledComponent (see [#1245](https://github.com/styled-components/styled-components/pull/1245))
- Prevent component styles from being static if `attrs` are dynamic (see [#1219](https://github.com/styled-components/styled-components/pull/1219))
- Changed 'too many classes' error to recommend attrs for frequently changed styles (see [#1213](https://github.com/styled-components/styled-components/pull/1213))

## [v2.2.1] - 2017-10-04

- Cache static classnames in browser environments, thanks to [@schwers](https://github.com/schwers) (see [#1069]https://github.com/styled-components/styled-components/pull/1069))
- Move the list of libraries built with styled-components to [`awesome-styled-components`](https://github.com/styled-components/awesome-styled-components), thanks to [@romellogood](https://github.com/romellogood) (see [#1203](https://github.com/styled-components/styled-components/pull/1203))
- Don't emit empty rules like from interpolations, thanks to [@wmertens](https://github.com/wmertens) (see [#1149](https://github.com/styled-components/styled-components/pull/1149))

## [v2.2.0] - 2017-09-27

- Fixed downstream minification issue with replacing `process` (see [#1150](https://github.com/styled-components/styled-components/pull/1150))
- Fixed nonce missing from global styles (see [#1088](https://github.com/styled-components/styled-components/pull/1088))
- Improve component mount and unmount performance with changes to `createBroadcast`. Deprecates usage of `CHANNEL` as a function, will be update to `CHANNEL_NEXT`'s propType in a future version. (see [#1048](https://github.com/styled-components/styled-components/pull/1048))
- Fixed comments in react-native (see [#1041](https://github.com/styled-components/styled-components/pull/1041))
- Add support for the `__webpack_nonce__` CSP attribute (see [#1022](https://github.com/styled-components/styled-components/pull/1022) and [#1043](https://github.com/styled-components/styled-components/pull/1043))
- Add react-native `ImageBackground` alias (see [#1028](https://github.com/styled-components/styled-components/pull/1028))
- Refactor variable in generateAlphabeticName.js (see [#1040](https://github.com/styled-components/styled-components/pull/1040))
- Enable the Node environment for SSR tests, switch some output verification to snapshot testing (see [#1023](https://github.com/styled-components/styled-components/pull/1023))
- Add .extend and .withComponent deterministic ID generation (see [#1044](https://github.com/styled-components/styled-components/pull/1044))
- Add `marquee` tag to domElements (see [#1167](https://github.com/styled-components/styled-components/pull/1167))

## [v2.1.1] - 2017-07-03

- Upgrade stylis to 2.3 and use constructor to fix bugs with multiple libs using stylis simultaneously (see [#962](https://github.com/styled-components/styled-components/pull/962))

## [v2.1.0] - 2017-06-15

- Added missing v2.0 APIs to TypeScript typings, thanks to [@patrick91](https://github.com/patrick91), [@igorbek](https://github.com/igorbek) (see [#837](https://github.com/styled-components/styled-components/pull/837), [#882](https://github.com/styled-components/styled-components/pull/882))
- Added [`react-primitives`](https://github.com/lelandrichardson/react-primitives) target, thanks to [@mathieudutour](https://github.com/mathieudutour) (see [#904](https://github.com/styled-components/styled-components/pull/904)
- Various minor fixes: [#886](https://github.com/styled-components/styled-components/pull/886), [#898](https://github.com/styled-components/styled-components/pull/898), [#902](https://github.com/styled-components/styled-components/pull/902), [#915](https://github.com/styled-components/styled-components/pull/915)

## [v2.0.1] - 2017-06-07

- Fixed `extend` not working with 3 or more inheritances, thanks to [@brunolemos](https://twitter.com/brunolemos). (see [#871](https://github.com/styled-components/styled-components/pull/871))
- Added a test for `withComponent` followed by `attrs`, thanks to [@btmills](https://github.com/btmills). (see [#851](https://github.com/styled-components/styled-components/pull/851))
- Fix Flow type signatures for compatibility with Flow v0.47.0 (see [#840](https://github.com/styled-components/styled-components/pull/840))
- Upgraded stylis to v3.0. (see [#829](https://github.com/styled-components/styled-components/pull/829) and [#876](https://github.com/styled-components/styled-components/pull/876))
- Remove dead code used previously for auto-prefixing. (see [#881](https://github.com/styled-components/styled-components/pull/881))

## [v2.0.0] - 2017-05-25

- Update css-to-react-native - you'll now need to add units to your React Native styles (see [css-to-react-native](https://github.com/styled-components/css-to-react-native/issues/20), [code mod](https://github.com/styled-components/styled-components-native-code-mod))
- Update stylis to latest version (see [#496](https://github.com/styled-components/styled-components/pull/496)).
- Added per-component class names (see [#227](https://github.com/styled-components/styled-components/pull/227)).
- Added the ability to override one component's styles from another.
- Injecting an empty class for each instance of a component in development.
- Added `attrs` constructor for passing extra attributes/properties to the underlying element.
- Added warnings for components generating a lot of classes, thanks to [@vdanchenkov](https://github.com/vdanchenkov). (see [#268](https://github.com/styled-components/styled-components/pull/268))
- Standardised `styled(Comp)` to work the same in all cases, rather than a special extension case where `Comp` is another Styled Component. `Comp.extend` now covers that case. (see [#518](https://github.com/styled-components/styled-components/pull/518)).
- Added `Comp.withComponent(Other)` to allow cloning of an existing SC with a new tag. (see [#814](https://github.com/styled-components/styled-components/pull/814).
- Added a separate `no-parser` entrypoint for preprocessed CSS, which doesn't depend on stylis. The preprocessing is part of our babel plugin. (see [babel-plugin-styled-components/#26](https://github.com/styled-components/babel-plugin-styled-components/pull/26))
- Fix defaultProps used instead of ThemeProvider on first render [@k15a](https://github.com/k15a), restored.
- Refactor StyledComponent for performance optimization.
- Prevent leakage of the `innerRef` prop to wrapped child; under the hood it is converted into a normal React `ref`. (see [#592](https://github.com/styled-components/styled-components/issues/592))
- Pass `innerRef` through to wrapped Styled Components, so that it refers to the actual DOM node. (see [#629](https://github.com/styled-components/styled-components/issues/629))
- Added a dedicated Server-Side-Rendering API, with optimised rehydration on the client. Keys are now sequential.
- Add hoisting static (non-React) properties for withTheme HOC, thanks to [@brunolemos](https://github.com/brunolemos). (See [#712](https://github.com/styled-components/styled-components/pull/712))
- Add `innerRef` support to `withTheme` HOC. (see [#710](https://github.com/styled-components/styled-components/pull/710))
- Switch to babel-preset-env. (see [#717](https://github.com/styled-components/styled-components/pull/717))
- Update StyledNativeComponent to match StyledComponent implementation.
- Fix Theme context for StyledComponent for IE <10. (see [#807](https://github.com/styled-components/styled-components/pull/807))
- Restore `setNativeProps` in StyledNativeComponent, thanks to [@MatthieuLemoine](https://github.com/MatthieuLemoine). (see [#764](https://github.com/styled-components/styled-components/pull/764))
- Fix `ref` being passed to Stateless Functional Components in StyledNativeComponent. (see [#828](https://github.com/styled-components/styled-components/pull/828))
- Add `displayName` to `componentId` when both are present (see [#821](https://github.com/styled-components/styled-components/pull/821))
- Test node 8.x as well in travis (see [#1153](https://github.com/styled-components/styled-components/pull/1153))

## [v1.4.6] - 2017-05-02

### Added

- Support for jsdom and other browsers that do not implement [ownerNode](https://developer.mozilla.org/en-US/docs/Web/API/StyleSheet/ownerNode), thanks to [@zvictor](https://github.com/zvictor)

### Changed

- Upgrade `babel-plugin-flow-react-proptypes` to version 2.1.3, fixing prop-types warnings; thanks to [@EnoahNetzach](https://github.com/EnoahNetzach)

## [v1.4.5] - 2017-04-14

### Changed

- Migrated from the deprecated `React.PropTypes` to the `prop-types` package, thanks to [@YasserKaddour](https://github.com/YasserKaddour). (see [#668](https://github.com/styled-components/styled-components/pull/668))
- Add FlatList, SectionList & VirtualizedList support, thanks to @Kureev(https://github.com/Kureev). (see [#662](https://github.com/styled-components/styled-components/pull/662))
- Removed dependency on `glamor` and migrated remaining references to the internal vendored `glamor` module. (see [#663](https://github.com/styled-components/styled-components/pull/663))
- Fix missing autoprefixing on GlobalStyle model. (see [#702](https://github.com/styled-components/styled-components/pull/702))
- Better support for `keyframes` on older iOS/webkit browsers (see [#720](https://github.com/styled-components/styled-components/pull/720))

## [v1.4.4] — 2017-03-01

### Changed

- Improve theming support in TypeScript, thanks to [@patrick91](https://github.com/patrick91). (see [#460](https://github.com/styled-components/styled-components/pull/460))
- Add TypeScript definitions for `withTheme`, thanks to [@patrick91](https://github.com/patrick91). (see [#521](https://github.com/styled-components/styled-components/pull/521))
- Exclude test files from `npm`, thanks to [@Amwam](https://github.com/Amwam). (see [#464](https://github.com/styled-components/styled-components/pull/464))
- Change the default `displayName` to `styled(Component)`, thanks to [@k15a](https://github.com/k15a). (see [#470](https://github.com/styled-components/styled-components/pull/470))

## [v1.4.3] - 2017-02-04

### Changed

- Improve TypeScript typings, thanks to [@igorbek](https://github.com/igorbek). (see [#428](https://github.com/styled-components/styled-components/pull/428) and [#432](https://github.com/styled-components/styled-components/pull/432))
- Fix SSR bug introduced in v1.4.2, thanks to [@xcoderzach](https://github.com/xcoderzach). (see [#440](https://github.com/styled-components/styled-components/pull/440))
- Fix defaultProps used instead of ThemeProvider on first render [@k15a](https://github.com/k15a). ([#450](https://github.com/styled-components/styled-components/pull/450))
- displayName will now default to `Styled(Component)` [@k15a](https://github.com/k15a)

## [v1.4.2] - 2017-01-28

### Changed

- Fix performance issue when using `@font-face` by creating a separate `style` tag for global styles, thanks to [@xcoderzach](https://github.com/xcoderzach). (see [#415](https://github.com/styled-components/styled-components/pull/415))

## [v1.4.1] - 2017-01-27

### Changed

- Fix ReactNative throwing an error, thanks to [@lukehedger](https://github.com/lukehedger). (see [#414](https://github.com/styled-components/styled-components/pull/414))

## [v1.4.0] - 2017-01-25

### Added

- TypeScript support, thanks to [@patrick91](https://github.com/patrick91). (see [#152](https://github.com/styled-components/styled-components/pull/152))

## [v1.3.1] - 2017-01-18

### Changed

- Fix `<Styled(undefined)>` in React Developer Tools, thanks to [@iamssen](https://github.com/iamssen). (see [#383](https://github.com/styled-components/styled-components/pull/383))
- Fix themes support in IE <= 10, thanks to [@saschagehlich](https://github.com/saschagehlich). (see [#379](https://github.com/styled-components/styled-components/pull/379))
- Fixed Touchable not recognising styled components as ReactNative components, thanks to [@michalkvasnicak](https://github.com/michalkvasnicak). (see [#372](https://github.com/styled-components/styled-components/pull/372))

## [v1.3.0]

### Added

- Added `styled.Button` alias for ReactNative, thanks to [@Ginhing](https://github.com/Ginhing). (see [#322](https://github.com/styled-components/styled-components/pull/322))

### Changed

- Fix regression from previous release and only delete `innerRef` if it is being passed down to native elements, thanks to [@IljaDaderko](https://github.com/IljaDaderko). (see [#368](https://github.com/styled-components/styled-components/pull/368))
- Fixed defaultProps theme overriding ThemeProvider theme, thanks to [@diegohaz](https://github.com/diegohaz). (see [#345](https://github.com/styled-components/styled-components/pull/345))
- Removed custom flowtype suppressor in favour of default `$FlowFixMe` [@relekang](https://github.com/relekang). (see [#335](https://github.com/styled-components/styled-components/pull/335))
- Updated all dependencies to latest semver, thanks to [@amilajack](https://github.com/amilajack). (see [#324](https://github.com/styled-components/styled-components/pull/324))
- Updated all demos to link to latest version, thanks to [@relekang](https://github.com/relekang). (see [#350](https://github.com/styled-components/styled-components/pull/350))
- Converted to DangerJS, thanks to [@orta](https://github.com/orta). (see [#169](https://github.com/styled-components/styled-components/pull/169))

## [v1.2.1]

### Changed

- Fixed flowtype errors and added flow check to CI, thanks to [@relekang](https://github.com/relekang). (see [#319](https://github.com/styled-components/styled-components/pull/319))

## [v1.2.0]

### Added

- Added [`withTheme`](docs/api.md#withtheme) higher order component; thanks [@brunolemos](https://twitter.com/brunolemos). (see [#312](https://github.com/styled-components/styled-components/pull/312))
- Added support for media queries, pseudo selectors and nesting in styles-as-objects. (see [#280](https://github.com/styled-components/styled-components/pull/280))

### Changed

- Do not pass innerRef to the component, thanks [@mkhazov](https://github.com/mkhazov). (see [#310](https://github.com/styled-components/styled-components/pull/310))
- Fixed prop changes not updating style on react native; thanks [@brunolemos](https://twitter.com/brunolemos). (see [#311](https://github.com/styled-components/styled-components/pull/311))
- Extract DOM shorthands, thanks [@philpl](https://github.com/philpl). (see [#172](https://github.com/styled-components/styled-components/pull/172))

## [v1.1.3]

### Changed

- Fixed theme changes in `ThemeProvider`s not re-rendering correctly, thanks [@k15a](https://github.com/k15a). (see [#264](https://github.com/styled-components/styled-components/pull/264))
- Fixed overriding theme through props, thanks [@k15a](https://github.com/k15a). (see [#295](https://github.com/styled-components/styled-components/pull/295))
- Removed `lodash` dependency in favor of small utility packages to knock down bundle size by ~0.5kB

## [v1.1.2]

### Added

- Add `// @flow` to files missing them and fix ThemeProvider types, thanks to [@relekang](https://github.com/relekang). (see [#225](https://github.com/styled-components/styled-components/pull/225))

### Changed

- Fixed setting the default theme via `defaultProps` and theme changes not re-rendering components with new styles, thanks to [@michalkvasnicak](https://github.com/michalkvasnicak). (see [#253](https://github.com/styled-components/styled-components/pull/253))
- Improve ReactNative style generation performance, thanks to [@sheepsteak](https://github.com/sheepsteak). (see [#171](https://github.com/styled-components/styled-components/pull/171))

## [v1.1.1]

### Changed

- Bumped `css-to-react-native` to `v1.0.3` to avoid floating points number bug.

## [v1.1.0]

### Added

- Expose API for Server Side rendering: `styleSheet.reset()` and `styleSheet.getCSS()`, thanks to [@thisguychris](https://github.com/thisguychris), (see [#214](https://github.com/styled-components/styled-components/pull/214)) fixes [#124](https://github.com/styled-components/styled-components/issues/124)
- Added support for deeply nested styles in ReactNative (e.g. `transform`), thanks [@jacobp100](https://github.com/jacobp100). (see [#139](https://github.com/styled-components/styled-components/pull/139))
- Added support for camelized style properties in ReactNative (e.g. `fontWeight`), thanks [@jacobp100](https://github.com/jacobp100). (see [#145](https://github.com/styled-components/styled-components/pull/145))
- Properly expose `flow` typings by adding a `flow:build` step and `flow` support docs, thanks to [@ryyppy](https://github.com/ryyppy). (see [#219](https://github.com/styled-components/styled-components/pull/219))

### Changed

- Converted Object.assign to spread operator, thanks to [@thisguychris](https://github.com/thisguychris). (see [#201](https://github.com/styled-components/styled-components/pull/201))
- Switched to using [inline-style-prefixer](https://github.com/rofrischmann/inline-style-prefixer) for our autoprefixing needs.
- Fixed IE10 compatibility, thanks to [@thisguychris](https://github.com/thisguychris). (see [#217](https://github.com/styled-components/styled-components/pull/217))

## [v1.0.11] - 2016-11-14

### Added

- Pass props to interpolated functions in React Native, thanks to [@haikyuu](https://github.com/haikyuu). (see [#190](https://github.com/styled-components/styled-components/pull/190))

### Changed

- Test coverage for `injectGlobal`, thanks to [@b_hough](https://github.com/bhough). (see [#36](https://github.com/styled-components/styled-components/issues/36))
- Added stricter flow type annotations, thanks to [@relekang](https://github.com/relekang) and [@ryyppy](https://github.com/ryyppy). (see [#148](https://github.com/styled-components/styled-components/pull/148))

## [v1.0.10] - 2016-10-28

### Changed

- Huge performance improvement by injecting styles outside of `render`, thanks to [@JamieDixon](https://github.com/JamieDixon). (see [#137](https://github.com/styled-components/styled-components/pull/137))

## [v1.0.9] - 2016-10-26

### Added

- Added ability to get ref to the inner (DOM) node of the styled component via `innerRef` prop, thanks to [@freiksenet](https://github.com/freiksenet). (see [#122](https://github.com/styled-components/styled-components/pull/122))
- Section in docs about the new `stylelint` support with [`stylelint-processor-styled-components`](https://github.com/styled-components/stylelint-processor-styled-components)

### Changed

- Fixed `theme` prop in `styledComponent` and `styledNativeComponent` so that it will properly inherit values for `theme` when `defaultProps` are set, thanks to [@bhough](https://github.com/bhough). (see [#136](https://github.com/styled-components/styled-components/pull/136))

## [v1.0.8] - 2016-10-18

### Added

- IE10 support, thanks to [@didierfranc](https://github.com/didierfranc)! (see [#119](https://github.com/styled-components/styled-components/pull/119))

### Changed

- Fixed `<ThemeProvider>` component hot reloading

## [v1.0.7] – 2016-10-18

### Added

- Documentation about integrating with an existing CSS codebase
- Support for CSS custom variables

### Changed

- Move react from dependencies to `peer–` & `devDependencies`, thanks to [@sheepsteak](https://github.com/sheepsteak)! (see [#93](https://github.com/styled-components/styled-components/pull/93))
- Fix cyclical dependency deadlock in `.es.js` bundle that forced us to revert v1.0.6, thanks to [@Rich-Harris](https://github.com/Rich-Harris)! (see [#100](https://github.com/styled-components/styled-components/pull/100))
- Refactored and added to e2e test suite

## [v1.0.6] - 2016-10-16 REVERTED

### Added

- `CHANGELOG.md` for tracking changes between versions
- Support for Internet Explorer by removing `Symbol` from the transpiled output
- `.es.js` bundle for Webpack v2 or Rollup users to take advantage of tree shaking, thanks to [@Rich-Harris](https://github.com/Rich-Harris)! (see [#96](https://github.com/styled-components/styled-components/pull/96))

### Changed

- Fixed inheritance of statics (like `defaultProps`) with `styled(StyledComponent)`, thanks to [@diegohaz](https://github.com/diegohaz)! (see [#90](https://github.com/styled-components/styled-components/pull/90))
- UMD bundle is now built with Rollup, which means a 22% reduction in size and a 60% reducing in parse time, thanks to [@Rich-Harris](https://github.com/Rich-Harris)! (see [#96](https://github.com/styled-components/styled-components/pull/96))

## [v1.0.5] - 2016-10-15

### Changed

- Fixed theming on ReactNative

## [v1.0.4] - 2016-10-15

### Changed

- Fixed compatibility with other react-broadcast-based systems (like `react-router` v4)

[unreleased]: https://github.com/styled-components/styled-components/compare/v4.0.0-beta.10...develop
[v4.0.0-beta.10]: https://github.com/styled-components/styled-components/compare/v4.0.0-beta.9...v4.0.0-beta.10
[v4.0.0-beta.9]: https://github.com/styled-components/styled-components/compare/v4.0.0-beta.8...v4.0.0-beta.9
[v4.0.0-beta.8]: https://github.com/styled-components/styled-components/compare/v4.0.0-beta.7...v4.0.0-beta.8
[v4.0.0-beta.7]: https://github.com/styled-components/styled-components/compare/v4.0.0-beta.6...v4.0.0-beta.7
[v4.0.0-beta.6]: https://github.com/styled-components/styled-components/compare/v4.0.0-beta.5...v4.0.0-beta.6
[v4.0.0-beta.5]: https://github.com/styled-components/styled-components/compare/v4.0.0-beta.4...v4.0.0-beta.5
[v4.0.0-beta.4]: https://github.com/styled-components/styled-components/compare/v4.0.0-beta.3...v4.0.0-beta.4
[v4.0.0-beta.3]: https://github.com/styled-components/styled-components/compare/v4.0.0-beta.2...v4.0.0-beta.3
[v4.0.0-beta.2]: https://github.com/styled-components/styled-components/compare/v4.0.0-beta.1...v4.0.0-beta.2
[v4.0.0-beta.1]: https://github.com/styled-components/styled-components/compare/v4.0.0-beta.0...v4.0.0-beta.1
[v4.0.0-beta.0]: https://github.com/styled-components/styled-components/compare/v3.4.9...v4.0.0-beta.0
[v3.4.9]: https://github.com/styled-components/styled-components/compare/v3.4.8...v3.4.9
[v3.4.8]: https://github.com/styled-components/styled-components/compare/v3.4.7...v3.4.8
[v3.4.7]: https://github.com/styled-components/styled-components/compare/v3.4.6...v3.4.7
[v3.4.6]: https://github.com/styled-components/styled-components/compare/v3.4.5...v3.4.6
[v3.4.5]: https://github.com/styled-components/styled-components/compare/v3.4.4...v3.4.5
[v3.4.4]: https://github.com/styled-components/styled-components/compare/v3.4.3...v3.4.4
[v3.4.3]: https://github.com/styled-components/styled-components/compare/v3.4.2...v3.4.3
[v3.4.2]: https://github.com/styled-components/styled-components/compare/v3.4.1...v3.4.2
[v3.4.1]: https://github.com/styled-components/styled-components/compare/v3.4.0...v3.4.1
[v3.4.0]: https://github.com/styled-components/styled-components/compare/v3.3.3...v3.4.0
[v3.3.3]: https://github.com/styled-components/styled-components/compare/v3.3.2...v3.3.3
[v3.3.2]: https://github.com/styled-components/styled-components/compare/v3.3.0...v3.3.2
[v3.3.0]: https://github.com/styled-components/styled-components/compare/v3.2.6...v3.3.0
[v3.2.6]: https://github.com/styled-components/styled-components/compare/v3.2.5...v3.2.6
[v3.2.5]: https://github.com/styled-components/styled-components/compare/v3.2.3...v3.2.5
[v3.2.3]: https://github.com/styled-components/styled-components/compare/v3.2.2...v3.2.3
[v3.2.2]: https://github.com/styled-components/styled-components/compare/v3.2.1...v3.2.2
[v3.2.1]: https://github.com/styled-components/styled-components/compare/v3.2.0...v3.2.1
[v3.2.0]: https://github.com/styled-components/styled-components/compare/v3.1.6...v3.2.0
[v3.1.6]: https://github.com/styled-components/styled-components/compare/v3.1.5...v3.1.6
[v3.1.5]: https://github.com/styled-components/styled-components/compare/v3.1.4...v3.1.5
[v3.1.4]: https://github.com/styled-components/styled-components/compare/v3.1.3...v3.1.4
[v3.1.3]: https://github.com/styled-components/styled-components/compare/v3.1.1...v3.1.3
[v3.1.1]: https://github.com/styled-components/styled-components/compare/v3.1.0...v3.1.1
[v3.1.0]: https://github.com/styled-components/styled-components/compare/v3.0.2...v3.1.0
[v3.0.2]: https://github.com/styled-components/styled-components/compare/v3.0.1...v3.0.2
[v3.0.1]: https://github.com/styled-components/styled-components/compare/v2.4.0...v3.0.1
[v2.4.0]: https://github.com/styled-components/styled-components/compare/v2.3.3...v2.4.0
[v2.3.3]: https://github.com/styled-components/styled-components/compare/v2.3.2...v2.3.3
[v2.3.2]: https://github.com/styled-components/styled-components/compare/v2.3.1...v2.3.2
[v2.3.1]: https://github.com/styled-components/styled-components/compare/v2.3.0...v2.3.1
[v2.3.0]: https://github.com/styled-components/styled-components/compare/v2.2.4...v2.3.0
[v2.2.4]: https://github.com/styled-components/styled-components/compare/v2.2.3...v2.2.4
[v2.2.3]: https://github.com/styled-components/styled-components/compare/v2.2.2...v2.2.3
[v2.2.2]: https://github.com/styled-components/styled-components/compare/v2.2.1...v2.2.2
[v2.2.1]: https://github.com/styled-components/styled-components/compare/v2.2.0...v2.2.1
[v2.2.0]: https://github.com/styled-components/styled-components/compare/v2.1.1...v2.2.0
[v2.1.2]: https://github.com/styled-components/styled-components/compare/v2.1.1...v2.1.2
[v2.1.1]: https://github.com/styled-components/styled-components/compare/v2.1.0...v2.1.1
[v2.1.0]: https://github.com/styled-components/styled-components/compare/v2.0.1...v2.1.0
[v2.0.1]: https://github.com/styled-components/styled-components/compare/v2.0.0...v2.0.1
[v2.0.0]: https://github.com/styled-components/styled-components/compare/v1.4.6...v2.0.0
[v1.4.6]: https://github.com/styled-components/styled-components/compare/v1.4.5...v1.4.6
[v1.4.5]: https://github.com/styled-components/styled-components/compare/v1.4.4...v1.4.5
[v1.4.4]: https://github.com/styled-components/styled-components/compare/v1.4.3...v1.4.4
[v1.4.3]: https://github.com/styled-components/styled-components/compare/v1.4.2...v1.4.3
[v1.4.2]: https://github.com/styled-components/styled-components/compare/v1.4.1...v1.4.2
[v1.4.1]: https://github.com/styled-components/styled-components/compare/v1.4.0...v1.4.1
[v1.4.0]: https://github.com/styled-components/styled-components/compare/v1.3.1...v1.4.0
[v1.3.1]: https://github.com/styled-components/styled-components/compare/v1.3.0...v1.3.1
[v1.3.0]: https://github.com/styled-components/styled-components/compare/v1.2.1...v1.3.0
[v1.2.1]: https://github.com/styled-components/styled-components/compare/v1.2.0...v1.2.1
[v1.2.0]: https://github.com/styled-components/styled-components/compare/v1.1.3...v1.2.0
[v1.1.3]: https://github.com/styled-components/styled-components/compare/v1.1.2...v1.1.3
[v1.1.2]: https://github.com/styled-components/styled-components/compare/v1.1.1...v1.1.2
[v1.1.1]: https://github.com/styled-components/styled-components/compare/v1.1.0...v1.1.1
[v1.1.0]: https://github.com/styled-components/styled-components/compare/v1.0.11...v1.1.0
[v1.0.11]: https://github.com/styled-components/styled-components/compare/v1.0.10...v1.0.11
[v1.0.10]: https://github.com/styled-components/styled-components/compare/v1.0.9...v1.0.10
[v1.0.9]: https://github.com/styled-components/styled-components/compare/v1.0.8...v1.0.9
[v1.0.8]: https://github.com/styled-components/styled-components/compare/v1.0.7...v1.0.8
[v1.0.7]: https://github.com/styled-components/styled-components/compare/v1.0.6...v1.0.7
[v1.0.6]: https://github.com/styled-components/styled-components/compare/v1.0.5...v1.0.6
[v1.0.5]: https://github.com/styled-components/styled-components/compare/v1.0.4...v1.0.5
[v1.0.4]: https://github.com/styled-components/styled-components/compare/v1.0.3...v1.0.4<|MERGE_RESOLUTION|>--- conflicted
+++ resolved
@@ -6,11 +6,9 @@
 
 ## Unreleased
 
-<<<<<<< HEAD
+- Add warning when component is not a styled component and cannot be referred via component selector, by [@egdbear](https://github.com/egdbear) (see [#2070](https://github.com/styled-components/styled-components/pull/2070))
+
 - Fix how ampersand is handled in self-referential selector combinations, e.g. `& + &` (see [#2071](https://github.com/styled-components/styled-components/pull/2071))
-=======
-- Add warning when component is not a styled component and cannot be referred via component selector, by [@egdbear](https://github.com/egdbear) (see [#2070](https://github.com/styled-components/styled-components/pull/2070))
->>>>>>> bebd2441
 
 ## [v4.0.0-beta.10] - 2018-10-04
 
