# Changelog

All notable changes to this project will be documented in this file. If a contribution does not have a mention next to it, [@geelen](https://github.com/geelen) or [@mxstbr](https://github.com/mxstbr) did it.

*The format is based on [Keep a Changelog](http://keepachangelog.com/) and this project adheres to [Semantic Versioning](http://semver.org/).*

## Unreleased

- Improve component mount and unmount performance with changes to `createBroadcast`. Deprecates usage of `CHANNEL` as a function, will be update to `CHANNEL_NEXT`'s propType in a future version. (see [#1048](https://github.com/styled-components/styled-components/pull/1048))

## [v2.1.2] - 2017-08-04

- Add support for the `__webpack_nonce__` CSP attribute (see [#1022](https://github.com/styled-components/styled-components/pull/1022))
- Add react-native `ImageBackground` alias (see [#1028](https://github.com/styled-components/styled-components/pull/1028))
- Refactor variable in generateAlphabeticName.js (see [#1040](https://github.com/styled-components/styled-components/pull/1040))
- Enable the Node environment for SSR tests, switch some output verification to snapshot testing (see [#1023](https://github.com/styled-components/styled-components/pull/1023))
- Add .extend and .withComponent deterministic ID generation (see [#1044](https://github.com/styled-components/styled-components/pull/1044))

<<<<<<< HEAD
- Fixed comments in react-native (see [#1041](https://github.com/styled-components/styled-components/pull/1041))
=======
## [v2.1.1] - 2017-07-03

- Upgrade stylis to 2.3 and use constructor to fix bugs with multiple libs using stylis simultaneously (see [#962](https://github.com/styled-components/styled-components/pull/962))
>>>>>>> ec8bb67e

## [v2.1.0] - 2017-06-15

- Added missing v2.0 APIs to TypeScript typings, thanks to [@patrick91](https://github.com/patrick91), [@igorbek](https://github.com/igorbek) (see [#837](https://github.com/styled-components/styled-components/pull/837), [#882](https://github.com/styled-components/styled-components/pull/882))
- Added [`react-primitives`](https://github.com/lelandrichardson/react-primitives) target, thanks to [@mathieudutour](https://github.com/mathieudutour) (see [#904](https://github.com/styled-components/styled-components/pull/904)
- Various minor fixes: [#886](https://github.com/styled-components/styled-components/pull/886), [#898](https://github.com/styled-components/styled-components/pull/898), [#902](https://github.com/styled-components/styled-components/pull/902), [#915](https://github.com/styled-components/styled-components/pull/915)

## [v2.0.1] - 2017-06-07

- Fixed `extend` not working with 3 or more inheritances, thanks to [@brunolemos](https://twitter.com/brunolemos). (see [#871](https://github.com/styled-components/styled-components/pull/871))
- Added a test for `withComponent` followed by `attrs`, thanks to [@btmills](https://github.com/btmills). (see [#851](https://github.com/styled-components/styled-components/pull/851))
- Fix Flow type signatures for compatibility with Flow v0.47.0 (see [#840](https://github.com/styled-components/styled-components/pull/840))
- Upgraded stylis to v3.0. (see [#829](https://github.com/styled-components/styled-components/pull/829) and [#876](https://github.com/styled-components/styled-components/pull/876))
- Remove dead code used previously for auto-prefixing. (see [#881](https://github.com/styled-components/styled-components/pull/881))

## [v2.0.0] - 2017-05-25

- Update css-to-react-native - you'll now need to add units to your React Native styles (see [css-to-react-native](https://github.com/styled-components/css-to-react-native/issues/20), [code mod](https://github.com/styled-components/styled-components-native-code-mod))
- Update stylis to latest version (see [#496](https://github.com/styled-components/styled-components/pull/496)).
- Added per-component class names (see [#227](https://github.com/styled-components/styled-components/pull/227)).
- Added the ability to override one component's styles from another.
- Injecting an empty class for each instance of a component in development.
- Added `attrs` constructor for passing extra attributes/properties to the underlying element.
- Added warnings for components generating a lot of classes, thanks to [@vdanchenkov](https://github.com/vdanchenkov). (see [#268](https://github.com/styled-components/styled-components/pull/268))
- Standardised `styled(Comp)` to work the same in all cases, rather than a special extension case where `Comp` is another Styled Component. `Comp.extend` now covers that case. (see [#518](https://github.com/styled-components/styled-components/pull/518)).
- Added `Comp.withComponent(Other)` to allow cloning of an existing SC with a new tag. (see [#814](https://github.com/styled-components/styled-components/pull/814).
- Added a separate `no-parser` entrypoint for preprocessed CSS, which doesn't depend on stylis. The preprocessing is part of our babel plugin. (see [babel-plugin-styled-components/#26](https://github.com/styled-components/babel-plugin-styled-components/pull/26))
- Fix defaultProps used instead of ThemeProvider on first render [@k15a](https://github.com/k15a), restored.
- Refactor StyledComponent for performance optimization.
- Prevent leakage of the `innerRef` prop to wrapped child; under the hood it is converted into a normal React `ref`. (see [#592](https://github.com/styled-components/styled-components/issues/592))
- Pass `innerRef` through to wrapped Styled Components, so that it refers to the actual DOM node. (see [#629](https://github.com/styled-components/styled-components/issues/629))
- Added a dedicated Server-Side-Rendering API, with optimised rehydration on the client. Keys are now sequential.
- Add hoisting static (non-React) properties for withTheme HOC, thanks to [@brunolemos](https://github.com/brunolemos). (See [#712](https://github.com/styled-components/styled-components/pull/712))
- Add `innerRef` support to `withTheme` HOC. (see [#710](https://github.com/styled-components/styled-components/pull/710))
- Switch to babel-preset-env. (see [#717](https://github.com/styled-components/styled-components/pull/717))
- Update StyledNativeComponent to match StyledComponent implementation.
- Fix Theme context for StyledComponent for IE <10. (see [#807](https://github.com/styled-components/styled-components/pull/807))
- Restore `setNativeProps` in StyledNativeComponent, thanks to [@MatthieuLemoine](https://github.com/MatthieuLemoine). (see [#764](https://github.com/styled-components/styled-components/pull/764))
- Fix `ref` being passed to Stateless Functional Components in StyledNativeComponent. (see [#828](https://github.com/styled-components/styled-components/pull/828))
- Add `displayName` to `componentId` when both are present (see [#821](https://github.com/styled-components/styled-components/pull/821))

## [v1.4.6] - 2017-05-02

### Added

- Support for jsdom and other browsers that do not implement [ownerNode](https://developer.mozilla.org/en-US/docs/Web/API/StyleSheet/ownerNode), thanks to [@zvictor](https://github.com/zvictor)

### Changed

- Upgrade `babel-plugin-flow-react-proptypes` to version 2.1.3, fixing prop-types warnings; thanks to [@EnoahNetzach](https://github.com/EnoahNetzach)

## [v1.4.5] - 2017-04-14

### Changed

- Migrated from the deprecated `React.PropTypes` to the `prop-types` package, thanks to [@YasserKaddour](https://github.com/YasserKaddour). (see [#668](https://github.com/styled-components/styled-components/pull/668))
- Add FlatList, SectionList & VirtualizedList support, thanks to @Kureev(https://github.com/Kureev). (see [#662](https://github.com/styled-components/styled-components/pull/662))
- Removed dependency on `glamor` and migrated remaining references to the internval vendored `glamor` module. (see [#663](https://github.com/styled-components/styled-components/pull/663))
- Fix missing autoprefixing on GlobalStyle model. (see [#702](https://github.com/styled-components/styled-components/pull/702))
- Better support for `keyframes` on older iOS/webkit browsers (see [#720](https://github.com/styled-components/styled-components/pull/720))

## [v1.4.4] — 2017-03-01

### Changed

- Improve theming support in TypeScript, thanks to [@patrick91](https://github.com/patrick91). (see [#460](https://github.com/styled-components/styled-components/pull/460))
- Add TypeScript definitions for `withTheme`, thanks to [@patrick91](https://github.com/patrick91). (see [#521](https://github.com/styled-components/styled-components/pull/521))
- Exclude test files from `npm`, thanks to [@Amwam](https://github.com/Amwam). (see [#464](https://github.com/styled-components/styled-components/pull/464))
- Change the default `displayName` to `styled(Component)`, thanks to [@k15a](https://github.com/k15a). (see [#470](https://github.com/styled-components/styled-components/pull/470))

## [v1.4.3] - 2017-02-04

### Changed

- Improve TypeScript typings, thanks to [@igorbek](https://github.com/igorbek). (see [#428](https://github.com/styled-components/styled-components/pull/428) and [#432](https://github.com/styled-components/styled-components/pull/432))
- Fix SSR bug introduced in v1.4.2, thanks to [@xcoderzach](https://github.com/xcoderzach). (see [#440](https://github.com/styled-components/styled-components/pull/440))
- Fix defaultProps used instead of ThemeProvider on first render [@k15a](https://github.com/k15a). ([#450](https://github.com/styled-components/styled-components/pull/450))
- displayName will now default to `Styled(Component)` [@k15a](https://github.com/k15a)

## [v1.4.2] - 2017-01-28

### Changed

- Fix performance issue when using `@font-face` by creating a separate `style` tag for global styles, thanks to [@xcoderzach](https://github.com/xcoderzach). (see [#415](https://github.com/styled-components/styled-components/pull/415))

## [v1.4.1] - 2017-01-27

### Changed

- Fix ReactNative throwing an error, thanks to [@lukehedger](https://github.com/lukehedger). (see [#414](https://github.com/styled-components/styled-components/pull/414))

## [v1.4.0] - 2017-01-25

### Added

- TypeScript support, thanks to [@patrick91](https://github.com/patrick91). (see [#152](https://github.com/styled-components/styled-components/pull/152))

## [v1.3.1] - 2017-01-18

### Changed

- Fix `<Styled(undefined)>` in React Developer Tools, thanks to [@iamssen](https://github.com/iamssen). (see [#383](https://github.com/styled-components/styled-components/pull/383))
- Fix themes support in IE <= 10, thanks to [@saschagehlich](https://github.com/saschagehlich). (see [#379](https://github.com/styled-components/styled-components/pull/379))
- Fixed Touchable not recognising styled components as ReactNative components, thanks to [@michalkvasnicak](https://github.com/michalkvasnicak). (see [#372](https://github.com/styled-components/styled-components/pull/372))

## [v1.3.0]

### Added

- Added `styled.Button` alias for ReactNative, thanks to [@Ginhing](https://github.com/Ginhing). (see [#322](https://github.com/styled-components/styled-components/pull/322))

### Changed

- Fix regression from previous release and only delete `innerRef` if it is being passed down to native elements, thanks to [@IljaDaderko](https://github.com/IljaDaderko). (see [#368](https://github.com/styled-components/styled-components/pull/368))
- Fixed defaultProps theme overriding ThemeProvider theme, thanks to [@diegohaz](https://github.com/diegohaz). (see [#345](https://github.com/styled-components/styled-components/pull/345))
- Removed custom flowtype supressor in favour of default `$FlowFixMe` [@relekang](https://github.com/relekang). (see [#335](https://github.com/styled-components/styled-components/pull/335))
- Updated all dependencies to latest semver, thanks to [@amilajack](https://github.com/amilajack). (see [#324](https://github.com/styled-components/styled-components/pull/324))
- Updated all demos to link to latest version, thanks to [@relekang](https://github.com/relekang). (see [#350](https://github.com/styled-components/styled-components/pull/350))
- Converted to DangerJS, thanks to [@orta](https://github.com/orta). (see [#169](https://github.com/styled-components/styled-components/pull/169))

## [v1.2.1]

### Changed

- Fixed flowtype errors and added flow check to CI, thanks to [@relekang](https://github.com/relekang). (see [#319](https://github.com/styled-components/styled-components/pull/319))

## [v1.2.0]

### Added

- Added [`withTheme`](docs/api.md#withtheme) higher order component; thanks [@brunolemos](https://twitter.com/brunolemos). (see [#312] (https://github.com/styled-components/styled-components/pull/312))
- Added support for media queries, pseudo selectors and nesting in styles-as-objects. (see [#280](https://github.com/styled-components/styled-components/pull/280))

### Changed

- Do not pass innerRef to the component, thanks [@mkhazov](https://github.com/mkhazov). (see [#310](https://github.com/styled-components/styled-components/pull/310))
- Fixed prop changes not updating style on react native; thanks [@brunolemos](https://twitter.com/brunolemos). (see [#311](https://github.com/styled-components/styled-components/pull/311))
- Extract DOM shorthands, thanks [@philpl](https://github.com/philpl). (see [#172](https://github.com/styled-components/styled-components/pull/172))

## [v1.1.3]

### Changed

- Fixed theme changes in `ThemeProvider`s not re-rendering correctly, thanks [@k15a](https://github.com/k15a). (see [#264](https://github.com/styled-components/styled-components/pull/264))
- Fixed overriding theme through props, thanks [@k15a](https://github.com/k15a). (see [#295](https://github.com/styled-components/styled-components/pull/295))
- Removed `lodash` dependency in favor of small utility packages to knock down bundle size by ~0.5kB

## [v1.1.2]

### Added

- Add `// @flow` to files missing them and fix ThemeProvider types, thanks to [@relekang](https://github.com/relekang). (see [#225](https://github.com/styled-components/styled-components/pull/225))

### Changed

- Fixed setting the default theme via `defaultProps` and theme changes not re-rendering components with new styles, thanks to [@michalkvasnicak](https://github.com/michalkvasnicak). (see [#253](https://github.com/styled-components/styled-components/pull/253))
- Improve ReactNative style generation performance, thanks to [@sheepsteak](https://github.com/sheepsteak). (see [#171](https://github.com/styled-components/styled-components/pull/171))

## [v1.1.1]

### Changed

- Bumped `css-to-react-native` to `v1.0.3` to avoid floating points number bug.

## [v1.1.0]

### Added

- Expose API for Server Side rendering: `styleSheet.reset()` and `styleSheet.getCSS()`, thanks to [@thisguychris](https://github.com/thisguychris), (see [#214](https://github.com/styled-components/styled-components/pull/214)) fixes [#124](https://github.com/styled-components/styled-components/issues/124)
- Added support for deeply nested styles in ReactNative (e.g. `transform`), thanks [@jacobp100](https://github.com/jacobp100). (see [#139](https://github.com/styled-components/styled-components/pull/139))
- Added support for camelized style properties in ReactNative (e.g. `fontWeight`), thanks [@jacobp100](https://github.com/jacobp100). (see [#145](https://github.com/styled-components/styled-components/pull/145))
- Properly expose `flow` typings by adding a `flow:build` step and `flow` support docs, thanks to [@ryyppy](https://github.com/ryyppy). (see [#219](https://github.com/styled-components/styled-components/pull/219))

### Changed

- Converted Object.assign to spread operator, thanks to [@thisguychris](https://github.com/thisguychris). (see [#201](https://github.com/styled-components/styled-components/pull/201))
- Switched to using [inline-style-prefixer](https://github.com/rofrischmann/inline-style-prefixer) for our autoprefixing needs.
- Fixed IE10 compatibility, thanks to [@thisguychris](https://github.com/thisguychris). (see [#217](https://github.com/styled-components/styled-components/pull/217))

## [v1.0.11] - 2016-11-14

### Added

- Pass props to interpolated functions in React Native, thanks to [@haikyuu](https://github.com/haikyuu). (see [#190](https://github.com/styled-components/styled-components/pull/190))

### Changed

- Test coverage for `injectGlobal`, thanks to [@b_hough](https://github.com/bhough). (see [#36](https://github.com/styled-components/styled-components/issues/36))
- Added stricter flow type annotations, thanks to [@relekang](https://github.com/relekang) and [@ryyppy](https://github.com/ryyppy). (see [#148](https://github.com/styled-components/styled-components/pull/148))

## [v1.0.10] - 2016-10-28

### Changed

- Huge performance improvement by injecting styles outside of `render`, thanks to [@JamieDixon](https://github.com/JamieDixon). (see [#137](https://github.com/styled-components/styled-components/pull/137))

## [v1.0.9] - 2016-10-26

### Added

- Added ability to get ref to the inner (DOM) node of the styled component via `innerRef` prop, thanks to [@freiksenet](https://github.com/freiksenet). (see [#122](https://github.com/styled-components/styled-components/pull/122))
- Section in docs about the new `stylelint` support with [`stylelint-processor-styled-components`](https://github.com/styled-components/stylelint-processor-styled-components)

### Changed

- Fixed `theme` prop in `styledComponent` and `styledNativeComponent` so that it will properly inherit values for `theme` when `defaultProps` are set, thanks to [@bhough](https://github.com/bhough). (see [#136](https://github.com/styled-components/styled-components/pull/136))

## [v1.0.8] - 2016-10-18

### Added

- IE10 support, thanks to [@didierfranc](https://github.com/didierfranc)! (see [#119](https://github.com/styled-components/styled-components/pull/119))

### Changed

- Fixed `<ThemeProvider>` component hot reloading

## [v1.0.7] – 2016-10-18

### Added

- Documentation about integrating with an existing CSS codebase
- Support for CSS custom variables

### Changed

- Move react from dependencies to `peer–` & `devDependencies`, thanks to [@sheepsteak](https://github.com/sheepsteak)! (see [#93](https://github.com/styled-components/styled-components/pull/93))
- Fix cyclical dependency deadlock in `.es.js` bundle that forced us to revert v1.0.6, thanks to [@Rich-Harris](https://github.com/Rich-Harris)! (see [#100](https://github.com/styled-components/styled-components/pull/100))
- Refactored and added to e2e test suite

## [v1.0.6] - 2016-10-16 REVERTED

### Added

- `CHANGELOG.md` for tracking changes between versions
- Support for Internet Explorer by removing `Symbol` from the transpiled output
- `.es.js` bundle for Webpack v2 or Rollup users to take advantage of tree shaking, thanks to [@Rich-Harris](https://github.com/Rich-Harris)! (see [#96](https://github.com/styled-components/styled-components/pull/96))

### Changed

- Fixed inheritance of statics (like `defaultProps`) with `styled(StyledComponent)`, thanks to [@diegohaz](https://github.com/diegohaz)! (see [#90](https://github.com/styled-components/styled-components/pull/90))
- UMD bundle is now built with Rollup, which means a 22% reduction in size and a 60% reducing in parse time, thanks to [@Rich-Harris](https://github.com/Rich-Harris)! (see [#96](https://github.com/styled-components/styled-components/pull/96))

## [v1.0.5] - 2016-10-15

### Changed

- Fixed theming on ReactNative

## [v1.0.4] - 2016-10-15

### Changed

- Fixed compatibility with other react-broadcast-based systems (like `react-router` v4)

[Unreleased]: https://github.com/styled-components/styled-components/compare/v2.1.2...master
[v2.1.2]: https://github.com/styled-components/styled-components/compare/v2.1.1...v2.1.2
[v2.1.1]: https://github.com/styled-components/styled-components/compare/v2.1.0...v2.1.1
[v2.1.0]: https://github.com/styled-components/styled-components/compare/v2.0.1...v2.1.0
[v2.0.1]: https://github.com/styled-components/styled-components/compare/v2.0.0...v2.0.1
[v2.0.0]: https://github.com/styled-components/styled-components/compare/v1.4.6...v2.0.0
[v1.4.6]: https://github.com/styled-components/styled-components/compare/v1.4.5...v1.4.6
[v1.4.5]: https://github.com/styled-components/styled-components/compare/v1.4.4...v1.4.5
[v1.4.4]: https://github.com/styled-components/styled-components/compare/v1.4.3...v1.4.4
[v1.4.3]: https://github.com/styled-components/styled-components/compare/v1.4.2...v1.4.3
[v1.4.2]: https://github.com/styled-components/styled-components/compare/v1.4.1...v1.4.2
[v1.4.1]: https://github.com/styled-components/styled-components/compare/v1.4.0...v1.4.1
[v1.4.0]: https://github.com/styled-components/styled-components/compare/v1.3.1...v1.4.0
[v1.3.1]: https://github.com/styled-components/styled-components/compare/v1.3.0...v1.3.1
[v1.3.0]: https://github.com/styled-components/styled-components/compare/v1.2.1...v1.3.0
[v1.2.1]: https://github.com/styled-components/styled-components/compare/v1.2.0...v1.2.1
[v1.2.0]: https://github.com/styled-components/styled-components/compare/v1.1.3...v1.2.0
[v1.1.3]: https://github.com/styled-components/styled-components/compare/v1.1.2...v1.1.3
[v1.1.2]: https://github.com/styled-components/styled-components/compare/v1.1.1...v1.1.2
[v1.1.1]: https://github.com/styled-components/styled-components/compare/v1.1.0...v1.1.1
[v1.1.0]: https://github.com/styled-components/styled-components/compare/v1.0.11...v1.1.0
[v1.0.11]: https://github.com/styled-components/styled-components/compare/v1.0.10...v1.0.11
[v1.0.10]: https://github.com/styled-components/styled-components/compare/v1.0.9...v1.0.10
[v1.0.9]: https://github.com/styled-components/styled-components/compare/v1.0.8...v1.0.9
[v1.0.8]: https://github.com/styled-components/styled-components/compare/v1.0.7...v1.0.8
[v1.0.7]: https://github.com/styled-components/styled-components/compare/v1.0.6...v1.0.7
[v1.0.6]: https://github.com/styled-components/styled-components/compare/v1.0.5...v1.0.6
[v1.0.5]: https://github.com/styled-components/styled-components/compare/v1.0.4...v1.0.5
[v1.0.4]: https://github.com/styled-components/styled-components/compare/v1.0.3...v1.0.4<|MERGE_RESOLUTION|>--- conflicted
+++ resolved
@@ -7,6 +7,7 @@
 ## Unreleased
 
 - Improve component mount and unmount performance with changes to `createBroadcast`. Deprecates usage of `CHANNEL` as a function, will be update to `CHANNEL_NEXT`'s propType in a future version. (see [#1048](https://github.com/styled-components/styled-components/pull/1048))
+- Fixed comments in react-native (see [#1041](https://github.com/styled-components/styled-components/pull/1041))
 
 ## [v2.1.2] - 2017-08-04
 
@@ -16,13 +17,9 @@
 - Enable the Node environment for SSR tests, switch some output verification to snapshot testing (see [#1023](https://github.com/styled-components/styled-components/pull/1023))
 - Add .extend and .withComponent deterministic ID generation (see [#1044](https://github.com/styled-components/styled-components/pull/1044))
 
-<<<<<<< HEAD
-- Fixed comments in react-native (see [#1041](https://github.com/styled-components/styled-components/pull/1041))
-=======
 ## [v2.1.1] - 2017-07-03
 
 - Upgrade stylis to 2.3 and use constructor to fix bugs with multiple libs using stylis simultaneously (see [#962](https://github.com/styled-components/styled-components/pull/962))
->>>>>>> ec8bb67e
 
 ## [v2.1.0] - 2017-06-15
 
