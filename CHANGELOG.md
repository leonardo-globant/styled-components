--- conflicted
+++ resolved
@@ -4,15 +4,16 @@
 
 *The format is based on [Keep a Changelog](http://keepachangelog.com/) and this project adheres to [Semantic Versioning](http://semver.org/).*
 
+## [Upcoming Major Release]
+
+- Added per-component class names (see [#227](https://github.com/styled-components/styled-components/pull/227)).
+- Added the ability to override one component's styles from another.
+- Injecting an empty class for each instance of a component.
+
 ## [Unreleased]
 
 ### Added
 
-<<<<<<< HEAD
-- Added per-component class names (see [#227](https://github.com/styled-components/styled-components/pull/227)).
-- Added the ability to override one component's styles from another.
-- Injecting an empty class for each instance of a component.
-=======
 - Added the alias of `styled.Button` for react native. (see [#322](https://github.com/styled-components/styled-components/pull/322))
 
 ### Changed
@@ -33,7 +34,6 @@
 
 ### Added
 
->>>>>>> c288569c
 - Added [`withTheme`](docs/api.md#withtheme) higher order component; thanks [@brunolemos](https://twitter.com/brunolemos). (see [#312] (https://github.com/styled-components/styled-components/pull/312))
 - Added support for media queries, pseudo selectors and nesting in styles-as-objects. (see [#280](https://github.com/styled-components/styled-components/pull/280))
 
