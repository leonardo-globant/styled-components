--- conflicted
+++ resolved
@@ -6,12 +6,8 @@
 
 ## Unreleased
 
-<<<<<<< HEAD
+- Disable static styles caching when hot module replacement is enabled. 
 - Bump minimum `stylis` version to 3.4.0, adjust the semver caret target (see [#1296](https://github.com/styled-components/styled-components/pull/1296))
-=======
-- Disable static styles caching when hot module replacement is enabled. 
-- n/a
->>>>>>> 549c3c90
 
 ## [v2.2.3] - 2017-10-29
 
