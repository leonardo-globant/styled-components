--- conflicted
+++ resolved
@@ -10,12 +10,9 @@
 
 ### Changed
 
-- Fixed theme changes using `<ThemeProvider />` where classNames didn't changed at the component [@k15a](https://github.com/k15a)
-<<<<<<< HEAD
+- Fixed theme changes using `<ThemeProvider />` where classNames didn't changed at the component, thanks [@k15a](https://github.com/k15a)
 - Removed `lodash` dependency in favor of small utility packages to knock down bundle size by ~0.5kB
-=======
-- Fixed overriding theme through props [@k15a](https://github.com/k15a)
->>>>>>> 4949f8fa
+- Fixed overriding theme through props, thanks [@k15a](https://github.com/k15a)
 
 ## [v1.1.2]
 
