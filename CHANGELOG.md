--- conflicted
+++ resolved
@@ -6,13 +6,11 @@
 
 ## Unreleased
 
-<<<<<<< HEAD
 - Make the multiple instance warning criteria a little more strict to avoid badgering people running unit tests ([see #1693](https://github.com/styled-components/styled-components/pull/1693))
-=======
+
 - Fix `React.createRef()` values for `innerRef` being ignored in React Native, by @simonbuchan (see [#1718](https://github.com/styled-components/styled-components/pull/1718))
 
 ## [v3.2.6] - 2018-04-17
->>>>>>> 58949277
 
 - Fix `cascade: false` being erroneously set on the Stylis rule splitter (see [#1677](https://github.com/styled-components/styled-components/pull/1677))
 
