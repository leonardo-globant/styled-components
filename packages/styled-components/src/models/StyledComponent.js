// @flow
import validAttr from '@emotion/is-prop-valid';
import React, {
  createElement,
  useContext,
  useState,
  useDebugValue,
  type AbstractComponent,
  type Ref,
} from 'react';
import ComponentStyle from './ComponentStyle';
import createWarnTooManyClasses from '../utils/createWarnTooManyClasses';
import determineTheme from '../utils/determineTheme';
import escape from '../utils/escape';
import generateDisplayName from '../utils/generateDisplayName';
import getComponentName from '../utils/getComponentName';
import hoist from '../utils/hoist';
import isFunction from '../utils/isFunction';
import isTag from '../utils/isTag';
import isDerivedReactComponent from '../utils/isDerivedReactComponent';
import isStyledComponent from '../utils/isStyledComponent';
import once from '../utils/once';
import hasher from '../utils/hasher';
import { ThemeContext } from './ThemeProvider';
import { useStyleSheet } from './StyleSheetManager';
import { EMPTY_ARRAY, EMPTY_OBJECT } from '../utils/empties';

import type { Attrs, RuleSet, Target } from '../types';

/* global $Call */

const identifiers = {};

/* We depend on components having unique IDs */
function generateId(displayName: string, parentComponentId: string) {
  const name = typeof displayName !== 'string' ? 'sc' : escape(displayName);
  // Ensure that no displayName can lead to duplicate componentIds
  identifiers[name] = (identifiers[name] || 0) + 1;

  const componentId = `${name}-${hasher(name + identifiers[name])}`;
  return parentComponentId ? `${parentComponentId}-${componentId}` : componentId;
}

function useResolvedAttrs<Config>(theme: any = EMPTY_OBJECT, props: Config, attrs: Attrs, utils) {
  // NOTE: can't memoize this
  // returns [context, resolvedAttrs]
  // where resolvedAttrs is only the things injected by the attrs themselves
  const context = { ...props, theme };
  const resolvedAttrs = {};

  attrs.forEach(attrDef => {
    let resolvedAttrDef = attrDef;
    let attrDefWasFn = false;
    let attr;
    let key;

    if (isFunction(resolvedAttrDef)) {
      resolvedAttrDef = resolvedAttrDef(context);
      attrDefWasFn = true;
    }

    /* eslint-disable guard-for-in */
    for (key in resolvedAttrDef) {
      attr = resolvedAttrDef[key];

      if (!attrDefWasFn) {
        if (isFunction(attr) && !isDerivedReactComponent(attr) && !isStyledComponent(attr)) {
          if (process.env.NODE_ENV !== 'production') {
            utils.warnAttrsFnObjectKeyDeprecated(key);
          }

          attr = attr(context);

          if (process.env.NODE_ENV !== 'production' && React.isValidElement(attr)) {
            utils.warnNonStyledComponentAttrsObjectKey(key);
          }
        }
      }

      resolvedAttrs[key] = attr;
      context[key] = attr;
    }
    /* eslint-enable */
  });

  return [context, resolvedAttrs];
}

interface StyledComponentWrapperProperties {
  attrs: Attrs;
  componentStyle: ComponentStyle;
  foldedComponentIds: Array<string>;
  target: Target;
  styledComponentId: string;
  warnTooManyClasses: $Call<typeof createWarnTooManyClasses, string>;
}

type StyledComponentWrapper<Config, Instance> = AbstractComponent<Config, Instance> &
  StyledComponentWrapperProperties;

function useInjectedStyle<T>(
  componentStyle: ComponentStyle,
  hasAttrs: boolean,
  resolvedAttrs: T,
  utils,
  warnTooManyClasses?: $Call<typeof createWarnTooManyClasses, string>
) {
  const styleSheet = useStyleSheet();

  // statically styled-components don't need to build an execution context object,
  // and shouldn't be increasing the number of class names
  const isStatic = componentStyle.isStatic && !hasAttrs;

  const className = isStatic
    ? componentStyle.generateAndInjectStyles(EMPTY_OBJECT, styleSheet)
    : componentStyle.generateAndInjectStyles(resolvedAttrs, styleSheet);

  useDebugValue(className);

  if (process.env.NODE_ENV !== 'production' && !isStatic && warnTooManyClasses) {
    warnTooManyClasses(className);
  }

  return className;
}

// TODO: convert these all to individual hooks, if possible
function developmentDeprecationWarningsFactory(displayNameArg: ?string) {
  const displayName = displayNameArg || 'Unknown';
  return {
    warnInnerRef: once(() =>
      // eslint-disable-next-line no-console
      console.warn(
        `The "innerRef" API has been removed in styled-components v4 in favor of React 16 ref forwarding, use "ref" instead like a typical component. "innerRef" was detected on component "${displayName}".`
      )
    ),
    warnAttrsFnObjectKeyDeprecated: once(
      (key: string): void =>
        // eslint-disable-next-line no-console
        console.warn(
          `Functions as object-form attrs({}) keys are now deprecated and will be removed in a future version of styled-components. Switch to the new attrs(props => ({})) syntax instead for easier and more powerful composition. The attrs key in question is "${key}" on component "${displayName}".`
        )
    ),
    warnNonStyledComponentAttrsObjectKey: once(
      (key: string): void =>
        // eslint-disable-next-line no-console
        console.warn(
          `It looks like you've used a non styled-component as the value for the "${key}" prop in an object-form attrs constructor of "${displayName}".\n` +
            'You should use the new function-form attrs constructor which avoids this issue: attrs(props => ({ yourStuff }))\n' +
            "To continue using the deprecated object syntax, you'll need to wrap your component prop in a function to make it available inside the styled component (you'll still get the deprecation warning though.)\n" +
            `For example, { ${key}: () => InnerComponent } instead of { ${key}: InnerComponent }`
        )
    ),
  };
}

function useDevelopmentDeprecationWarnings(
  displayName: ?string
): $Call<typeof developmentDeprecationWarningsFactory, string> {
  return useState(() => developmentDeprecationWarningsFactory(displayName))[0];
}

const useDeprecationWarnings: Function =
  process.env.NODE_ENV !== 'production'
    ? useDevelopmentDeprecationWarnings
    : // NOTE: return value must only be accessed in non-production, of course
      () => {};

function useStyledComponentImpl<Config: {}, Instance>(
  forwardedComponent: StyledComponentWrapper<Config, Instance>,
  props: Object,
  forwardedRef: Ref<any>
) {
  const {
    attrs: componentAttrs,
    componentStyle,
    // $FlowFixMe
    defaultProps,
    displayName,
    foldedComponentIds,
    styledComponentId,
    target,
  } = forwardedComponent;

  useDebugValue(styledComponentId);

  // NOTE: the non-hooks version only subscribes to this when !componentStyle.isStatic,
  // but that'd be against the rules-of-hooks. We could be naughty and do it anyway as it
  // should be an immutable value, but behave for now.
  const theme = determineTheme(props, useContext(ThemeContext), defaultProps) || EMPTY_OBJECT;

  const utils = useDeprecationWarnings(displayName);
  const [context, attrs] = useResolvedAttrs(theme, props, componentAttrs, utils);

  const generatedClassName = useInjectedStyle(
    componentStyle,
    componentAttrs.length > 0,
    context,
    utils,
    process.env.NODE_ENV !== 'production' ? forwardedComponent.warnTooManyClasses : undefined
  );

  const refToForward = forwardedRef;

  const elementToBeCreated: Target =
    props.as || // eslint-disable-line react/prop-types
    attrs.as ||
    target;

<<<<<<< HEAD
  const isTargetTag = isTag(elementToBeCreated);
  const computedProps = attrs !== props ? { ...attrs, ...props } : props;
  const shouldFilterProps = 'as' in computedProps || isTargetTag;
  const propsForElement = shouldFilterProps ? {} : { ...computedProps };
=======
  const computedProps: Object = attrs !== props ? { ...attrs, ...props } : props;
  const shouldFilterProps = isTargetTag || 'as' in computedProps || 'forwardedAs' in computedProps;
  const propsForElement: Object = shouldFilterProps ? {} : { ...computedProps };
>>>>>>> c16858af

  if (process.env.NODE_ENV !== 'production' && 'innerRef' in computedProps && isTargetTag) {
    utils.warnInnerRef();
  }

  if (shouldFilterProps) {
    // eslint-disable-next-line guard-for-in
    for (const key in computedProps) {
      if (key === 'forwardedAs') {
        propsForElement.as = computedProps[key];
      } else if (key !== 'as' && key !== 'forwardedAs' && (!isTargetTag || validAttr(key))) {
        // Don't pass through non HTML tags through to HTML elements
        propsForElement[key] = computedProps[key];
      }
    }
  }

  if (
    props.style && // eslint-disable-line react/prop-types
    attrs.style !== props.style // eslint-disable-line react/prop-types
  ) {
    propsForElement.style = { ...attrs.style, ...props.style }; // eslint-disable-line react/prop-types
  }

  propsForElement.className = Array.prototype
    .concat(
      foldedComponentIds,
      props.className, // eslint-disable-line react/prop-types
      styledComponentId,
      attrs.className,
      generatedClassName !== styledComponentId ? generatedClassName : null
    )
    .filter(Boolean)
    .join(' ');

  propsForElement.ref = refToForward;

  return createElement(elementToBeCreated, propsForElement);
}

export default function createStyledComponent(
  target: Target | StyledComponentWrapper<*, *>,
  options: Object,
  rules: RuleSet
) {
  const isTargetStyledComp = isStyledComponent(target);
  const isCompositeComponent = !isTag(target);

  const {
    displayName = generateDisplayName(target),
    componentId = generateId(options.displayName, options.parentComponentId),
    attrs = EMPTY_ARRAY,
  } = options;

  const styledComponentId =
    options.displayName && options.componentId
      ? `${escape(options.displayName)}-${options.componentId}`
      : options.componentId || componentId;

  // fold the underlying StyledComponent attrs up (implicit extend)
  const finalAttrs =
    // $FlowFixMe
    isTargetStyledComp && target.attrs
      ? Array.prototype.concat(target.attrs, attrs).filter(Boolean)
      : attrs;

  const componentStyle = new ComponentStyle(
    isTargetStyledComp
      ? // fold the underlying StyledComponent rules up (implicit extend)
        // $FlowFixMe
        target.componentStyle.rules.concat(rules)
      : rules,
    finalAttrs,
    styledComponentId
  );

  /**
   * forwardRef creates a new interim component, which we'll take advantage of
   * instead of extending ParentComponent to create _another_ interim class
   */
  let WrappedStyledComponent;

  // eslint-disable-next-line react-hooks/rules-of-hooks
  const forwardRef = (props, ref) => useStyledComponentImpl(WrappedStyledComponent, props, ref);

  forwardRef.displayName = displayName;

  // $FlowFixMe this is a forced cast to merge it StyledComponentWrapperProperties
  WrappedStyledComponent = (React.forwardRef(forwardRef): StyledComponentWrapper<*, *>);

  WrappedStyledComponent.attrs = finalAttrs;
  WrappedStyledComponent.componentStyle = componentStyle;
  WrappedStyledComponent.displayName = displayName;

  WrappedStyledComponent.foldedComponentIds = isTargetStyledComp
    ? // $FlowFixMe
      Array.prototype.concat(target.foldedComponentIds, target.styledComponentId)
    : EMPTY_ARRAY;

  WrappedStyledComponent.styledComponentId = styledComponentId;

  // fold the underlying StyledComponent target up since we folded the styles
  WrappedStyledComponent.target = isTargetStyledComp
    ? // $FlowFixMe
      target.target
    : target;

  // $FlowFixMe
  WrappedStyledComponent.withComponent = function withComponent(tag: Target) {
    const { componentId: previousComponentId, ...optionsToCopy } = options;

    const newComponentId =
      previousComponentId &&
      `${previousComponentId}-${isTag(tag) ? tag : escape(getComponentName(tag))}`;

    const newOptions = {
      ...optionsToCopy,
      attrs: finalAttrs,
      componentId: newComponentId,
    };

    return createStyledComponent(tag, newOptions, rules);
  };

  if (process.env.NODE_ENV !== 'production') {
    WrappedStyledComponent.warnTooManyClasses = createWarnTooManyClasses(displayName);
  }

  // $FlowFixMe
  WrappedStyledComponent.toString = () => `.${WrappedStyledComponent.styledComponentId}`;

  if (isCompositeComponent) {
    hoist(WrappedStyledComponent, target, {
      // all SC-specific things should not be hoisted
      attrs: true,
      componentStyle: true,
      displayName: true,
      foldedComponentIds: true,
      styledComponentId: true,
      target: true,
      withComponent: true,
    });
  }

  return WrappedStyledComponent;
}<|MERGE_RESOLUTION|>--- conflicted
+++ resolved
@@ -207,16 +207,10 @@
     attrs.as ||
     target;
 
-<<<<<<< HEAD
   const isTargetTag = isTag(elementToBeCreated);
   const computedProps = attrs !== props ? { ...attrs, ...props } : props;
-  const shouldFilterProps = 'as' in computedProps || isTargetTag;
+  const shouldFilterProps = isTargetTag || 'as' in computedProps || 'forwardedAs' in computedProps;
   const propsForElement = shouldFilterProps ? {} : { ...computedProps };
-=======
-  const computedProps: Object = attrs !== props ? { ...attrs, ...props } : props;
-  const shouldFilterProps = isTargetTag || 'as' in computedProps || 'forwardedAs' in computedProps;
-  const propsForElement: Object = shouldFilterProps ? {} : { ...computedProps };
->>>>>>> c16858af
 
   if (process.env.NODE_ENV !== 'production' && 'innerRef' in computedProps && isTargetTag) {
     utils.warnInnerRef();
