--- conflicted
+++ resolved
@@ -51,11 +51,7 @@
   babel({
     babelrc: false,
     presets: [
-<<<<<<< HEAD
-      ['env', { modules: false }],
-=======
       ['env', { modules: false, loose: true }],
->>>>>>> 4c4e507e
       'react',
     ],
     plugins: [
