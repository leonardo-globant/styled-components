/* eslint-disable flowtype/require-valid-file-annotation, no-console, import/extensions */
import nodeResolve from 'rollup-plugin-node-resolve'
import replace from 'rollup-plugin-replace'
import commonjs from 'rollup-plugin-commonjs'
import babel from 'rollup-plugin-babel'
import json from 'rollup-plugin-json'
import flow from 'rollup-plugin-flow'
import uglify from 'rollup-plugin-uglify'
import visualizer from 'rollup-plugin-visualizer'
import sourceMaps from 'rollup-plugin-sourcemaps'
import pkg from './package.json'

const cjs = {
  format: 'cjs',
  exports: 'named',
}

const commonPlugins = [
  flow({
    // needed for sourcemaps to be properly generated
    pretty: true,
  }),
  json(),
  nodeResolve(),
  sourceMaps(),
  commonjs({
    ignoreGlobal: true,
  }),
  babel({
    plugins: ['external-helpers'],
  }),
]

const configBase = {
  input: 'src/index.js',
  globals: { react: 'React' },
  external: ['react'].concat(Object.keys(pkg.dependencies)),
  plugins: commonPlugins,
  sourcemap: true,
}

const umdConfig = Object.assign({}, configBase, {
  output: {
    file: 'dist/styled-components.js',
    format: 'umd',
    name: 'styled',
    exports: 'named',
  },
  external: ['react'],
})

const devUmdConfig = Object.assign({}, umdConfig, {
  plugins: umdConfig.plugins.concat(
    replace({
      'process.env.NODE_ENV': JSON.stringify('development'),
    })
  ),
})

const prodUmdConfig = Object.assign({}, umdConfig, {
  output: Object.assign({}, umdConfig.output, {
    file: 'dist/styled-components.min.js',
  }),
  plugins: umdConfig.plugins.concat(
    replace({
      'process.env.NODE_ENV': JSON.stringify('production'),
    }),
<<<<<<< HEAD
    uglify(),
=======
    uglify({
      sourceMap: true,
    }),
>>>>>>> e4f59b04
    visualizer({ filename: './bundle-stats.html' })
  ),
})

const webConfig = Object.assign({}, configBase, {
  output: [
    { file: pkg.module, format: 'es' },
    Object.assign({}, cjs, { file: pkg.main }),
  ],
})

const nativeConfig = Object.assign({}, configBase, {
  input: 'src/native/index.js',
  output: Object.assign({}, cjs, { file: pkg['react-native'] }),
  external: configBase.external.concat('react-native'),
})

const primitivesConfig = Object.assign({}, configBase, {
  input: 'src/primitives/index.js',
  output: [
    { file: 'dist/styled-components-primitives.es.js', format: 'es' },
    Object.assign({}, cjs, {
      file: 'dist/styled-components-primitives.cjs.js',
    }),
  ],
  external: configBase.external.concat('react-primitives'),
})

const noParserConfig = Object.assign({}, configBase, {
  input: 'src/no-parser/index.js',
  output: [
    { file: 'dist/styled-components-no-parser.es.js', format: 'es' },
    Object.assign({}, cjs, { file: 'dist/styled-components-no-parser.cjs.js' }),
  ],
})

export default [
  devUmdConfig,
  prodUmdConfig,
  webConfig,
  nativeConfig,
  primitivesConfig,
  noParserConfig,
]<|MERGE_RESOLUTION|>--- conflicted
+++ resolved
@@ -65,13 +65,9 @@
     replace({
       'process.env.NODE_ENV': JSON.stringify('production'),
     }),
-<<<<<<< HEAD
-    uglify(),
-=======
     uglify({
       sourceMap: true,
     }),
->>>>>>> e4f59b04
     visualizer({ filename: './bundle-stats.html' })
   ),
 })
