--- conflicted
+++ resolved
@@ -1,10 +1,6 @@
 {
   "presets": [
-<<<<<<< HEAD
-    "env",
-=======
     ["env", { "loose": true }],
->>>>>>> 4c4e507e
     "react"
   ],
   "plugins": [
